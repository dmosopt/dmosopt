--- conflicted
+++ resolved
@@ -65,10 +65,6 @@
                       'optimizer': 'nsga2',
                       'population_size': 200,
                       'num_generations': 200,
-<<<<<<< HEAD
-                      'optimizer': 'age',
-=======
->>>>>>> 1a16b7d8
                       'termination_conditions': True,
                       'space': space,
                       'objective_names': objective_names,
