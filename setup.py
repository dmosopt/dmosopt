--- conflicted
+++ resolved
@@ -6,11 +6,7 @@
 
 setup(
     name="dmosopt", 
-<<<<<<< HEAD
-    version="0.8.0",
-=======
-    version="0.8.2",
->>>>>>> 6c90850e
+    version="0.9.0",
     author="Ivan Raikov",
     author_email="ivan.g.raikov@gmail.com",
     description="Distributed controller for MO-ASMO multi-objective surrogate optimization algorithm.",
