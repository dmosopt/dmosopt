--- conflicted
+++ resolved
@@ -399,23 +399,12 @@
                 x = None
                 y = None
 
-<<<<<<< HEAD
-                if resample:
-                    for i in range(x_resample.shape[0]):
-                        self.append_request(
-                            EvalRequest(
-                                x_resample[i, :], y_pred[i], self.epoch_index + 1
-                            )
-                        )
-=======
                 if "best_x" in result_dict:
                     best_x = result_dict["best_x"]
                     best_y = result_dict["best_y"]
                     gen_index = result_dict["gen_index"]
                     x, y = result_dict["x"], result_dict["y"]
                     optimizer = result_dict["optimizer"]
->>>>>>> 459966c9
-
                     return_state = StrategyState.CompletedEpoch
                     return_value = EpochResults(
                         best_x, best_y, gen_index, x, y, optimizer
