--- conflicted
+++ resolved
@@ -31,7 +31,6 @@
 class DistOptStrategy:
     def __init__(
         self,
-<<<<<<< HEAD
         prob: OptProblem,
         problem_id: int,
         n_initial: int = 10,
@@ -57,30 +56,6 @@
         local_random: None = None,
         logger: Optional[logging.Logger] = None,
     ) -> None:
-=======
-        prob,
-        problem_id,
-        n_initial=10,
-        initial=None,
-        initial_maxiter=5,
-        initial_method="slh",
-        population_size=100,
-        resample_fraction=0.25,
-        num_generations=100,
-        crossover_rate=0.9,
-        mutation_rate=None,
-        di_crossover=1.0,
-        di_mutation=20.0,
-        surrogate_method="gpr",
-        surrogate_options={"anisotropic": False, "optimizer": "sceua"},
-        distance_metric=None,
-        optimizer="nsga2",
-        feasibility_model=False,
-        termination_conditions=None,
-        local_random=None,
-        logger=None,
-    ):
->>>>>>> 0cda5e41
         self.problem_id = problem_id
         if local_random is None:
             local_random = default_rng()
@@ -162,7 +137,6 @@
                 pass
         return req
 
-<<<<<<< HEAD
     def complete_request(
         self,
         x: ndarray,
@@ -172,20 +146,13 @@
         c: None = None,
         pred: None = None,
     ) -> EvalEntry:
-=======
-    def complete_request(self, x, y, epoch=None, f=None, c=None, pred=None):
->>>>>>> 0cda5e41
         assert x.shape[0] == self.prob.dim
         assert y.shape[0] == self.prob.n_objectives
         entry = EvalEntry(epoch, x, y, f, c, pred)
         self.completed.append(entry)
         return entry
 
-<<<<<<< HEAD
     def update_evals(self):
-=======
-    def step(self, return_sm=False):
->>>>>>> 0cda5e41
         if len(self.completed) > 0:
             x_completed = np.vstack([x.parameters for x in self.completed])
             y_completed = np.vstack([x.objectives for x in self.completed])
@@ -218,12 +185,9 @@
                 if self.prob.n_constraints is not None:
                     self.c = np.vstack((self.c, c_completed))
             self.completed = []
-<<<<<<< HEAD
 
     def step(self, return_sm: bool = False):
 
-=======
->>>>>>> 0cda5e41
         optimizer_kwargs = {
             "gen": self.num_generations,
             "crossover_rate": self.crossover_rate,
@@ -239,24 +203,17 @@
         x_sm = None
         y_sm = None
         x_resample = None
-<<<<<<< HEAD
         initial_x = None if self.surrogate_method is None else self.x
         initial_y = None if self.surrogate_method is None else self.y
-=======
->>>>>>> 0cda5e41
+
         gen = opt.step(
             self.prob.dim,
             self.prob.n_objectives,
             self.prob.lb,
             self.prob.ub,
             self.resample_fraction,
-<<<<<<< HEAD
             initial_x,
             initial_y,
-=======
-            self.x,
-            self.y,
->>>>>>> 0cda5e41
             self.c,
             pop=self.population_size,
             optimizer=self.optimizer,
@@ -306,11 +263,8 @@
 
                     break
 
-<<<<<<< HEAD
         self.update_evals()
 
-=======
->>>>>>> 0cda5e41
         if return_sm:
             return x_resample, y_pred, gen_index, x_sm, y_sm
         else:
@@ -358,7 +312,6 @@
 class DistOptimizer:
     def __init__(
         self,
-<<<<<<< HEAD
         opt_id: str,
         obj_fun: Callable,
         obj_fun_args: None = None,
@@ -400,46 +353,6 @@
         controller: Optional[distwq.MPIController] = None,
         **kwargs,
     ) -> None:
-=======
-        opt_id,
-        obj_fun,
-        obj_fun_args=None,
-        objective_names=None,
-        feature_dtypes=None,
-        constraint_names=None,
-        n_initial=10,
-        initial_maxiter=5,
-        initial_method="slh",
-        verbose=False,
-        reduce_fun=None,
-        reduce_fun_args=None,
-        problem_ids=None,
-        problem_parameters=None,
-        space=None,
-        population_size=100,
-        num_generations=200,
-        resample_fraction=0.25,
-        mutation_rate=None,
-        crossover_rate=0.9,
-        di_crossover=1.0,
-        di_mutation=20.0,
-        distance_metric=None,
-        n_epochs=10,
-        save_eval=10,
-        file_path=None,
-        save=False,
-        save_surrogate_eval=False,
-        metadata=None,
-        surrogate_method="gpr",
-        surrogate_options={"anisotropic": False, "optimizer": "sceua"},
-        optimizer="nsga2",
-        local_random=None,
-        feasibility_model=False,
-        termination_conditions=None,
-        controller=None,
-        **kwargs,
-    ):
->>>>>>> 0cda5e41
         """
         `Creates an optimizer based on the MO-ASMO optimizer. Supports
         distributed optimization runs via mpi4py.
@@ -641,11 +554,7 @@
                     self.file_path,
                 )
 
-<<<<<<< HEAD
     def init_strategy(self) -> None:
-=======
-    def init_strategy(self):
->>>>>>> 0cda5e41
         opt_prob = OptProblem(
             self.param_names,
             self.objective_names,
@@ -1039,12 +948,10 @@
                 ):
                     self.save_evals()
                     self.saved_eval_count = self.eval_count
-<<<<<<< HEAD
 
                 for problem_id in self.problem_ids:
 
                     x_sm, y_sm = None, None
-                    self.logger.info(f"dmosopt.epoch gen = {gen}")
                     if gen is not None:
                         assert wait_evals_count > 0
                         completed_evals = self.optimizer_dict[problem_id].completed[
@@ -1131,101 +1038,6 @@
                         self.epoch_count += 1
                     break
 
-=======
-
-                for problem_id in self.problem_ids:
-
-                    x_sm, y_sm = None, None
-                    self.logger.info(
-                        f"dmosopt.epoch gen = {gen} wait_evals_count = {wait_evals_count} len(completed) = {len(self.optimizer_dict[problem_id].completed)}"
-                    )
-                    if gen is not None:
-                        assert wait_evals_count > 0
-                        completed_evals = self.optimizer_dict[problem_id].completed[
-                            -wait_evals_count:
-                        ]
-                        y_completed = np.vstack([x.objectives for x in completed_evals])
-                        try:
-                            res = gen.send(y_completed)
-                        except StopIteration as ex:
-                            self.logger.info(
-                                f"completed optimization epoch {self.epoch_count+1} for problem {problem_id} ..."
-                            )
-                            gen.close()
-                            gen = None
-                            next_epoch = True
-                            _, _, gen_index, x_sm, y_sm = ex.args[0]
-                    else:
-                        self.logger.info(
-                            f"performing optimization epoch {self.epoch_count+1} for problem {problem_id} ..."
-                        )
-                        gen = self.optimizer_dict[problem_id].step(return_sm=True)
-
-                        try:
-                            next(gen)
-                        except StopIteration as ex:
-                            self.logger.info(
-                                f"completed optimization epoch {self.epoch_count+1} for problem {problem_id} ..."
-                            )
-                            gen.close()
-                            gen = None
-                            next_epoch = True
-                            _, _, gen_index, x_sm, y_sm = ex.args[0]
-
-                    if self.epoch_count > 0:
-
-                        if (
-                            self.save
-                            and self.save_surrogate_eval
-                            and (x_sm is not None)
-                        ):
-                            self.save_surrogate_evals(
-                                problem_id, epoch + 1, gen_index, x_sm, y_sm
-                            )
-
-                        if next_epoch:
-                            completed_epoch_evals = list(
-                                filter(
-                                    lambda x: x.epoch == self.epoch_count,
-                                    self.optimizer_dict[problem_id].completed,
-                                )
-                            )
-                            if (len(completed_epoch_evals) > 0) and (
-                                completed_epoch_evals[0].prediction is not None
-                            ):
-                                y_completed = np.vstack(
-                                    [x.objectives for x in completed_epoch_evals]
-                                )
-                                pred_completed = np.vstack(
-                                    [x.prediction for x in completed_epoch_evals]
-                                )
-                                n_objectives = y_completed.shape[1]
-                                mae = []
-                                for i in range(n_objectives):
-                                    y_i = y_completed[:, i]
-                                    pred_i = pred_completed[:, i]
-                                    mae.append(
-                                        np.mean(
-                                            np.abs(
-                                                y_i[~np.isnan(y_i)]
-                                                - pred_i[~np.isnan(y_i)]
-                                            )
-                                        )
-                                    )
-                                self.logger.info(
-                                    f"surrogate accuracy at epoch {self.epoch_count} for problem {problem_id} was {mae}"
-                                )
-
-                wait_evals = False
-                wait_evals_count = None
-                if next_epoch:
-                    self.controller.info()
-                    sys.stdout.flush()
-                    if self.eval_count > 0:
-                        self.epoch_count += 1
-                    break
-
->>>>>>> 0cda5e41
 
 def h5_get_group(h, groupname):
     if groupname in h.keys():
@@ -1368,7 +1180,6 @@
     dset = h5_get_dataset(
         opt_grp,
         "problem_parameters",
-<<<<<<< HEAD
         maxshape=(len(problem_parameters),),
         dtype=opt_grp["problem_parameters_type"].dtype,
     )
@@ -1376,19 +1187,11 @@
     a = np.zeros(
         len(problem_parameters), dtype=opt_grp["problem_parameters_type"].dtype
     )
-=======
-        maxshape=(len(param_mapping),),
-        dtype=opt_grp["problem_parameters_type"].dtype,
-    )
-    dset.resize((len(param_mapping),))
-    a = np.zeros(len(param_mapping), dtype=opt_grp["problem_parameters_type"].dtype)
->>>>>>> 0cda5e41
     idx = 0
     for idx, (parm, val) in enumerate(problem_parameters.items()):
         a[idx]["parameter"] = param_mapping[parm]
         a[idx]["value"] = val
     dset[:] = a
-
     dt = np.dtype(
         [
             ("parameter", opt_grp["parameter_enum"]),
@@ -1842,7 +1645,6 @@
 
 
 def eval_obj_fun_sp(
-<<<<<<< HEAD
     obj_fun: Callable,
     pp: Dict[str, float64],
     space_params: List[str],
@@ -1851,10 +1653,6 @@
     problem_id: int,
     space_vals: Dict[int, ndarray],
 ) -> Dict[int, ndarray]:
-=======
-    obj_fun, pp, space_params, is_int, obj_fun_args, problem_id, space_vals
-):
->>>>>>> 0cda5e41
     """
     Objective function evaluation (single problem).
     """
@@ -1965,16 +1763,11 @@
     dopt_init(dopt_params, worker=worker, verbose=verbose, init_strategy=False)
 
 
-<<<<<<< HEAD
 def eval_fun(opt_id: str, *args) -> Dict[int, ndarray]:
-=======
-def eval_fun(opt_id, *args):
->>>>>>> 0cda5e41
     return dopt_dict[opt_id].eval_fun(*args)
 
 
 def run(
-<<<<<<< HEAD
     dopt_params: Dict[str, Union[str, Dict[str, List[float]], List[str], int, bool]],
     feasible: bool = True,
     return_features: bool = False,
@@ -1988,21 +1781,6 @@
     collective_mode: str = "gather",
     verbose: bool = True,
     worker_debug: bool = False,
-=======
-    dopt_params,
-    feasible=True,
-    return_features=False,
-    return_constraints=False,
-    spawn_workers=False,
-    sequential_spawn=False,
-    spawn_startup_wait=None,
-    spawn_executable=None,
-    spawn_args=[],
-    nprocs_per_worker=1,
-    collective_mode="gather",
-    verbose=True,
-    worker_debug=False,
->>>>>>> 0cda5e41
 ):
     if distwq.is_controller:
         distwq.run(
