--- conflicted
+++ resolved
@@ -295,10 +295,7 @@
                 f = None
                 if self.feature_dtypes is not None:
                     old_eval_fs = [e[2] for e in self.old_evals[problem_id]]
-<<<<<<< HEAD
                     f = np.concatenate(old_eval_fs, axis=None)
-=======
->>>>>>> af52a1cf
                 initial = (x, y, f)
             opt_prob = OptProblem(self.param_names, self.objective_names, self.feature_dtypes, self.param_spec, self.eval_fun)
             if self.resample_fraction > 1.0:
