import os, sys, importlib, logging, pprint, copy, types
from functools import partial
from collections import namedtuple
from collections.abc import Iterable, Iterator
import numpy as np
from numpy.random import default_rng
import distwq
import dmosopt.MOASMO as opt
from dmosopt.datatypes import OptProblem, ParamSpec, EvalEntry, EvalRequest
from dmosopt.termination import MultiObjectiveStdTermination
from numpy import float64, ndarray
from typing import Any, Callable, Dict, List, Optional, Union

logger = logging.getLogger("dmosopt")

try:
    import h5py
except ImportError as e:
    logger.warning(f"unable to import h5py: {e}")

dopt_dict = {}


def anyclose(a, b, rtol=1e-4, atol=1e-4):
    for i in range(b.shape[0]):
        if np.allclose(a, b[i, :]):
            return True
    return False
<<<<<<< HEAD


class DistOptStrategy:
    def __init__(
        self,
        prob: OptProblem,
        problem_id: int,
        n_initial: int = 10,
        initial: None = None,
        initial_maxiter: int = 5,
        initial_method: str = "slh",
        population_size: int = 100,
        resample_fraction: float = 0.25,
        num_generations: int = 100,
        crossover_rate: float = 0.9,
        mutation_rate: None = None,
        di_crossover: float = 1.0,
        di_mutation: float = 20.0,
        surrogate_method: str = "gpr",
        surrogate_options: Dict[str, Union[bool, str]] = {
            "anisotropic": False,
            "optimizer": "sceua",
        },
        distance_metric: None = None,
        optimizer: str = "nsga2",
        feasibility_model: bool = False,
        termination_conditions: Optional[bool] = None,
        local_random: None = None,
        logger: Optional[logging.Logger] = None,
    ) -> None:
        self.problem_id = problem_id
=======
        
    
class SOptStrategy():
    def __init__(self, prob, n_initial=10, initial=None, initial_maxiter=5, initial_method="slh",
                 population_size=100, resample_fraction=0.25, num_generations=100,
                 crossover_rate=0.9, mutation_rate=None, di_crossover=1., di_mutation=20.,
                 surrogate_method='gpr', surrogate_options={'anisotropic': False, 'optimizer': "sceua"},
                 sensitivity_method=None, sensitivity_options={},
                 distance_metric=None,  optimizer="nsga2",
                 feasibility_model=False, termination_conditions=None, local_random=None,
                 logger=None):
>>>>>>> 1782e189
        if local_random is None:
            local_random = default_rng()
        self.local_random = local_random
        self.logger = logger
        self.feasibility_model = feasibility_model
        self.surrogate_options = surrogate_options
        self.surrogate_method = surrogate_method
        self.sensitivity_options = sensitivity_options
        self.sensitivity_method = sensitivity_method
        self.optimizer = optimizer
        self.distance_metric = distance_metric
        self.prob = prob
        self.completed = []
        self.reqs = []
        if initial is None:
            self.x = None
            self.y = None
            self.f = None
            self.c = None
        else:
            epochs, self.x, self.y, self.f, self.c = initial
        self.resample_fraction = resample_fraction
        self.population_size = population_size
        self.num_generations = num_generations
        self.mutation_rate = mutation_rate
        self.crossover_rate = crossover_rate
        self.di_mutation = di_mutation
        self.di_crossover = di_crossover
        self.termination = None
        if termination_conditions:
            termination_kwargs = {
                "x_tol": 1e-6,
                "f_tol": 0.0001,
                "nth_gen": 5,
                "n_max_gen": num_generations,
                "n_last": 50,
            }
            if isinstance(termination_conditions, dict):
                termination_kwargs.update(termination_conditions)
            self.termination = MultiObjectiveStdTermination(prob, **termination_kwargs)
        nPrevious = None
        if self.x is not None:
            nPrevious = self.x.shape[0]
        xinit = opt.xinit(
            n_initial,
            prob.dim,
            prob.n_objectives,
            prob.lb,
            prob.ub,
            nPrevious=nPrevious,
            maxiter=initial_maxiter,
            method=initial_method,
            local_random=self.local_random,
            logger=self.logger,
        )
        self.reqs = []
        if xinit is not None:
            assert xinit.shape[1] == prob.dim
            if initial is None:
                self.reqs = [
                    EvalRequest(xinit[i, :], None) for i in range(xinit.shape[0])
                ]
            else:
                self.reqs = filter(
                    lambda req: not anyclose(req.parameters, self.x),
                    [EvalRequest(xinit[i, :], None) for i in range(xinit.shape[0])],
                )

    def get_next_request(self) -> Optional[EvalRequest]:
        req = None
        if isinstance(self.reqs, Iterator):
            try:
                req = next(self.reqs)
            except StopIteration:
                pass
        else:
            try:
                req = self.reqs.pop(0)
            except:
                pass
        return req

    def complete_request(
        self,
        x: ndarray,
        y: ndarray,
        epoch: Optional[int] = None,
        f: None = None,
        c: None = None,
        pred: None = None,
    ) -> EvalEntry:
        assert x.shape[0] == self.prob.dim
        assert y.shape[0] == self.prob.n_objectives
        entry = EvalEntry(epoch, x, y, f, c, pred)
        self.completed.append(entry)
        return entry

    def update_evals(self):
        if len(self.completed) > 0:
            x_completed = np.vstack([x.parameters for x in self.completed])
            y_completed = np.vstack([x.objectives for x in self.completed])

            f_completed = None
            if self.prob.n_features is not None:
                f_completed = np.concatenate(
                    [x.features for x in self.completed], axis=None
                )
            c_completed = None
            if self.prob.n_constraints is not None:
                c_completed = np.vstack([x.constraints for x in self.completed])

            assert x_completed.shape[1] == self.prob.dim
            assert y_completed.shape[1] == self.prob.n_objectives
            if self.prob.n_constraints is not None:
                assert c_completed.shape[1] == self.prob.n_constraints

            if self.x is None:
                self.x = x_completed
                self.y = y_completed
                self.f = f_completed
                self.c = c_completed
            else:
                self.x = np.vstack((self.x, x_completed))
                self.y = np.vstack((self.y, y_completed))

                if self.prob.n_features is not None:
                    self.f = np.concatenate((self.f, f_completed))
                if self.prob.n_constraints is not None:
                    self.c = np.vstack((self.c, c_completed))
            self.completed = []

    def step(self, return_sm: bool = False):

        optimizer_kwargs = {
            "gen": self.num_generations,
            "crossover_rate": self.crossover_rate,
            "mutation_rate": self.mutation_rate,
            "di_crossover": self.di_crossover,
            "di_mutation": self.di_mutation,
        }
        if self.distance_metric is not None:
            optimizer_kwargs["distance_metric"] = self.distance_metric
        if self.termination is not None:
            self.termination.reset()

        x_sm = None
        y_sm = None
        x_resample = None
<<<<<<< HEAD
        initial_x = None if self.surrogate_method is None else self.x
        initial_y = None if self.surrogate_method is None else self.y

        gen = opt.step(
            self.prob.dim,
            self.prob.n_objectives,
            self.prob.lb,
            self.prob.ub,
            self.resample_fraction,
            initial_x,
            initial_y,
            self.c,
            pop=self.population_size,
            optimizer=self.optimizer,
            optimizer_kwargs=optimizer_kwargs,
            surrogate_method=self.surrogate_method,
            surrogate_options=self.surrogate_options,
            feasibility_model=self.feasibility_model,
            termination=self.termination,
            local_random=self.local_random,
            logger=self.logger,
            return_sm=return_sm,
        )

        x_resample, y_pred, gen_index, x_sm, y_sm = None, None, None, None, None
        self.logger.info(f"dmosopt.step start: gen = {gen}")
        try:
            item = next(gen)
        except StopIteration as ex:
            gen.close()
            gen = None
            if return_sm:
                x_resample, y_pred, gen_index, x_sm, y_sm = ex.args[0]
            else:
                x_resample, y_pred = ex.args[0]
            for i in range(x_resample.shape[0]):
                self.reqs.append(EvalRequest(x_resample[i, :], y_pred[i]))
=======
        res = opt.onestep(self.prob.param_names, self.prob.objective_names,
                          self.prob.lb, self.prob.ub, self.resample_fraction,
                          self.x, self.y, self.c, pop=self.population_size,
                          optimizer=self.optimizer,
                          optimizer_kwargs=optimizer_kwargs,
                          surrogate_method=self.surrogate_method,
                          surrogate_options=self.surrogate_options,
                          sensitivity_method=self.sensitivity_method,
                          sensitivity_options=self.sensitivity_options,
                          feasibility_model=self.feasibility_model,
                          termination=self.termination,
                          local_random=self.local_random,
                          logger=self.logger, return_sm=return_sm)
        
        if return_sm:
            x_resample, y_pred, gen_index, x_sm, y_sm = res
>>>>>>> 1782e189
        else:
            self.logger.info(f"dmosopt.step beginning of loop: gen = {gen}")
            while True:
                assert len(self.reqs) == 0
                x_gen = item
                for i in range(x_gen.shape[0]):
                    self.reqs.append(EvalRequest(x_gen[i, :], None))
                y_gen = yield None
                try:
                    self.logger.info(
                        f"dmosopt.step: gen = {gen} x_gen = {x_gen.shape} y_gen = {y_gen.shape if y_gen is not None else y_gen}"
                    )
                    item = gen.send(y_gen)
                except StopIteration as ex:
                    gen.close()
                    gen = None
                    if return_sm:
                        x_resample, y_pred, gen_index, x_sm, y_sm = ex.args[0]
                    else:
                        x_resample, y_pred = ex.args[0]

                    break

        self.update_evals()

        if return_sm:
            return x_resample, y_pred, gen_index, x_sm, y_sm
        else:
            return x_resample, y_pred

    def get_best_evals(self, feasible=True):
        if self.x is not None:
            bestx, besty, bestf, bestc, beste, perm = opt.get_best(
                self.x,
                self.y,
                self.f,
                self.c,
                self.prob.dim,
                self.prob.n_objectives,
                feasible=feasible,
            )
            return bestx, besty, bestf, bestc
        else:
            return None, None, None, None

    def get_evals(self, return_features=False, return_constraints=False):
        if return_features and return_constraints:
            return (self.x, self.y, self.f, self.c)
        elif return_features:
            return (self.x, self.y, self.f)
        else:
            return (self.x, self.y)

    def get_completed(self):
        if len(self.completed) > 0:
            x_completed = [x.parameters for x in self.completed]
            y_completed = [x.objectives for x in self.completed]
            f_completed = None
            c_completed = None
            if self.prob.n_features is not None:
                f_completed = [x.features for x in self.completed]
            if self.prob.n_constraints is not None:
                c_completed = [x.constraints for x in self.completed]

            return (x_completed, y_completed, f_completed, c_completed)
        else:
            return None


class DistOptimizer:
    def __init__(
        self,
<<<<<<< HEAD
        opt_id: str,
        obj_fun: Callable,
        obj_fun_args: None = None,
        objective_names: Optional[List[str]] = None,
        feature_dtypes: None = None,
        constraint_names: None = None,
        n_initial: int = 10,
        initial_maxiter: int = 5,
        initial_method: str = "slh",
        verbose: bool = False,
        reduce_fun: None = None,
        reduce_fun_args: None = None,
        problem_ids: None = None,
        problem_parameters: Optional[Dict[Any, Any]] = None,
        space: Optional[Dict[str, List[float]]] = None,
        population_size: int = 100,
        num_generations: int = 200,
        resample_fraction: float = 0.25,
        mutation_rate: None = None,
        crossover_rate: float = 0.9,
        di_crossover: float = 1.0,
        di_mutation: float = 20.0,
        distance_metric: None = None,
        n_epochs: int = 10,
        save_eval: int = 10,
        file_path: Optional[str] = None,
        save: bool = False,
        save_surrogate_eval: bool = False,
        metadata: None = None,
        surrogate_method: str = "gpr",
        surrogate_options: Dict[str, Union[bool, str]] = {
            "anisotropic": False,
            "optimizer": "sceua",
        },
        optimizer: str = "nsga2",
        local_random: None = None,
        feasibility_model: bool = False,
        termination_conditions: Optional[bool] = None,
        controller: Optional[distwq.MPIController] = None,
        **kwargs,
    ) -> None:
=======
        opt_id,
        obj_fun,
        obj_fun_args=None,
        objective_names=None,
        feature_dtypes=None,
        constraint_names=None,
        n_initial=10,
        initial_maxiter=5,
        initial_method="slh",
        verbose=False,
        reduce_fun=None,
        reduce_fun_args=None,
        problem_ids=None,
        problem_parameters=None,
        space=None,
        population_size=100,
        num_generations=200,
        resample_fraction=0.25,
        mutation_rate=None,
        crossover_rate=0.9,
        di_crossover=1.0,
        di_mutation=20.0,
        distance_metric=None,
        n_epochs=10,
        save_eval=10,
        file_path=None,
        save=False,
        save_surrogate_eval=False,
        metadata=None,
        surrogate_method="gpr",
        surrogate_options={'anisotropic': False,
                           'optimizer': "sceua" },
        optimizer="nsga2",
        sensitivity_method=None,
        sensitivity_options={},
        local_random=None,
        feasibility_model=False,
        termination_conditions=None,
        **kwargs
    ):
>>>>>>> 1782e189
        """
        `Creates an optimizer based on the MO-ASMO optimizer. Supports
        distributed optimization runs via mpi4py.

        :param set problem_ids (optional): Set of problem ids.
        For solving sets of related problems with the same set of parameters.
        If this parameter is not None, it is expected that the objective function
        will return a dictionary of the form { problem_id: value }
        :param dict problem_parameters: Problem parameters.
        All hyperparameters and their values for the objective
        function, including those not being optimized over. E.g: ``{'beta': 0.44}``.
        Can be an empty dict.
        Can include hyperparameters being optimized over, but does not need to.
        If a hyperparameter is specified in both 'problem_parameters' and 'space', its value
        in 'problem_parameters' will be overridden.
        :param dict space: Hyperparameters to optimize over.
        Entries should be of the form:
        ``parameter: (Low_Bound, High_Bound)`` e.g:
        ``{'alpha': (0.65, 0.85), 'gamma': (1, 8)}``. If both bounds for a
        parameter are Ints, then only integers within the (inclusive) range
        will be sampled and tested.
        :param func obj_fun: function to minimize.
        Must take as argument every parameter specified in
        both 'problem_parameters' and 'space',  and return the result as float.
        :param int n_epochs: (optional) Number of epochs to sample and test params.
        :param int save_eval: (optional) How often to save progress.
        :param str file_path: (optional) File name for restoring and/or saving results and settings.
        :param bool save: (optional) Save settings and progress periodically.
        :param controller: instance of distwq.Controller
        """

        self.controller = controller
        self.opt_id = opt_id
        self.verbose = verbose
        self.population_size = population_size
        self.num_generations = num_generations
        self.resample_fraction = resample_fraction
        self.mutation_rate = mutation_rate
        self.crossover_rate = crossover_rate
        self.distance_metric = distance_metric
        self.surrogate_method = surrogate_method
        self.surrogate_options = surrogate_options
        self.sensitivity_method = sensitivity_method
        self.sensitivity_options = sensitivity_options
        self.optimizer = optimizer
        self.feasibility_model = feasibility_model
        self.termination_conditions = termination_conditions
        self.metadata = metadata
        self.local_random = local_random
        if self.resample_fraction > 1.0:
            self.resample_fraction = 1.0

        self.logger = logging.getLogger(opt_id)
        if self.verbose:
            self.logger.setLevel(logging.INFO)

        # Verify inputs
        if file_path is None:
            if problem_parameters is None or space is None:
                raise ValueError(
                    "You must specify at least file name `file_path` or problem "
                    "parameters `problem_parameters` along with a hyperparameter space `space`."
                )
            if save:
                raise ValueError(
                    "If you want to save you must specify a file name `file_path`."
                )
        else:
            if not os.path.isfile(file_path):
                if problem_parameters is None or space is None:
                    raise FileNotFoundError(file_path)

        dim = 0
        param_names, is_int, lo_bounds, hi_bounds = [], [], [], []
        if space is not None:
            dim = len(space)
            for parm, conf in space.items():
                param_names.append(parm)
                lo, hi = conf
                is_int.append(type(lo) == int and type(hi) == int)
                lo_bounds.append(lo)
                hi_bounds.append(hi)
                if parm in problem_parameters:
                    del problem_parameters[parm]
        old_evals = {}
        max_epoch = -1
        if file_path is not None:
            if os.path.isfile(file_path):
                (
                    max_epoch,
                    old_evals,
                    param_names,
                    is_int,
                    lo_bounds,
                    hi_bounds,
                    objective_names,
                    feature_dtypes,
                    constraint_names,
                    problem_parameters,
                    problem_ids,
                ) = init_from_h5(file_path, param_names, opt_id, self.logger)

        assert dim > 0
        param_spec = ParamSpec(
            bound1=np.asarray(lo_bounds),
            bound2=np.asarray(hi_bounds),
            is_integer=is_int,
        )
        self.param_spec = param_spec

        assert objective_names is not None
        self.objective_names = objective_names

        has_problem_ids = problem_ids is not None
        if not has_problem_ids:
            problem_ids = set([0])

        self.n_initial = n_initial
        self.initial_maxiter = initial_maxiter
        self.initial_method = initial_method
        self.problem_parameters, self.param_names = problem_parameters, param_names
        self.is_int = is_int
        self.file_path, self.save = file_path, save

        if isinstance(di_crossover, dict):
            self.di_crossover = np.asarray([di_crossover[p] for p in self.param_names])
        else:
            self.di_crossover = di_crossover

        if isinstance(di_mutation, dict):
            self.di_mutation = np.asarray([di_mutation[p] for p in self.param_names])
        else:
            self.di_mutation = di_mutation

        self.epoch_count = 0
        self.start_epoch = max_epoch
        if self.start_epoch != 0:
            self.start_epoch += 1

        self.n_epochs = n_epochs
        self.save_eval = save_eval
        self.save_surrogate_eval = save_surrogate_eval

        self.eval_count = 0
        self.saved_eval_count = 0

        self.obj_fun_args = obj_fun_args
        if has_problem_ids:
            self.eval_fun = partial(
                eval_obj_fun_mp,
                obj_fun,
                self.problem_parameters,
                self.param_names,
                self.is_int,
                self.obj_fun_args,
                problem_ids,
            )
        else:
            self.eval_fun = partial(
                eval_obj_fun_sp,
                obj_fun,
                self.problem_parameters,
                self.param_names,
                self.is_int,
                self.obj_fun_args,
                0,
            )

        self.reduce_fun = reduce_fun
        self.reduce_fun_args = reduce_fun_args

        self.eval_reqs = {problem_id: {} for problem_id in problem_ids}
        self.old_evals = old_evals

        self.has_problem_ids = has_problem_ids
        self.problem_ids = problem_ids

        self.optimizer_dict = {}
        self.storage_dict = {}

        self.feature_dtypes = feature_dtypes
        self.feature_names = None
        if feature_dtypes is not None:
            self.feature_names = [dt[0] for dt in feature_dtypes]

        self.constraint_names = constraint_names

        if self.save and file_path is not None:
            if not os.path.isfile(file_path):
                init_h5(
                    self.opt_id,
                    self.problem_ids,
                    self.has_problem_ids,
                    self.param_spec,
                    self.param_names,
                    self.objective_names,
                    self.feature_dtypes,
                    self.constraint_names,
                    self.problem_parameters,
                    self.metadata,
                    self.file_path,
                )

    def init_strategy(self) -> None:
        opt_prob = OptProblem(
            self.param_names,
            self.objective_names,
            self.feature_dtypes,
            self.constraint_names,
            self.param_spec,
            self.eval_fun,
            logger=self.logger,
        )
        for problem_id in self.problem_ids:
            initial = None
            if problem_id in self.old_evals:
                old_eval_epochs = [e.epoch for e in self.old_evals[problem_id]]
                old_eval_xs = [e.parameters for e in self.old_evals[problem_id]]
                old_eval_ys = [e.objectives for e in self.old_evals[problem_id]]
                epochs = None
                if len(old_eval_epochs) > 0 and old_eval_epochs[0] is not None:
                    epochs = np.concatenate(old_eval_epochs, axis=None)
                x = np.vstack(old_eval_xs)
                y = np.vstack(old_eval_ys)
                f = None
                if self.feature_dtypes is not None:
                    old_eval_fs = [e.features for e in self.old_evals[problem_id]]
                    f = np.concatenate(old_eval_fs, axis=None)
                c = None
                if self.constraint_names is not None:
                    old_eval_cs = [e.constraints for e in self.old_evals[problem_id]]
                    c = np.vstack(old_eval_cs)
                initial = (epochs, x, y, f, c)

<<<<<<< HEAD
            opt_strategy = DistOptStrategy(
                opt_prob,
                problem_id,
                self.n_initial,
                initial=initial,
                population_size=self.population_size,
                resample_fraction=self.resample_fraction,
                num_generations=self.num_generations,
                initial_maxiter=self.initial_maxiter,
                initial_method=self.initial_method,
                mutation_rate=self.mutation_rate,
                crossover_rate=self.crossover_rate,
                di_mutation=self.di_mutation,
                di_crossover=self.di_crossover,
                distance_metric=self.distance_metric,
                surrogate_method=self.surrogate_method,
                surrogate_options=self.surrogate_options,
                optimizer=self.optimizer,
                feasibility_model=self.feasibility_model,
                termination_conditions=self.termination_conditions,
                local_random=self.local_random,
                logger=self.logger,
            )
=======
            opt_strategy = SOptStrategy(opt_prob, self.n_initial, initial=initial, 
                                        population_size=self.population_size, 
                                        resample_fraction=self.resample_fraction,
                                        num_generations=self.num_generations,
                                        initial_maxiter=self.initial_maxiter,
                                        initial_method=self.initial_method,
                                        mutation_rate=self.mutation_rate,
                                        crossover_rate=self.crossover_rate,
                                        di_mutation=self.di_mutation,
                                        di_crossover=self.di_crossover,
                                        distance_metric=self.distance_metric,
                                        surrogate_method=self.surrogate_method,
                                        surrogate_options=self.surrogate_options,
                                        sensitivity_method=self.sensitivity_method,
                                        sensitivity_options=self.sensitivity_options,
                                        optimizer=self.optimizer,
                                        feasibility_model=self.feasibility_model,
                                        termination_conditions=self.termination_conditions,
                                        local_random=self.local_random,
                                        logger=self.logger)
>>>>>>> 1782e189
            self.optimizer_dict[problem_id] = opt_strategy
            self.storage_dict[problem_id] = []
        if initial is not None:
            self.print_best()

    def save_evals(self):
        """Store results of finished evals to file."""
        finished_evals = {}
        for problem_id in self.problem_ids:
            storage_evals = self.storage_dict[problem_id]
            if len(storage_evals) > 0:
                n = len(self.objective_names)
                epochs_completed = [x.epoch for x in storage_evals]
                x_completed = [x.parameters for x in storage_evals]
                y_completed = [x.objectives for x in storage_evals]
                y_pred_completed = map(
                    lambda x: [np.nan] * n if x is None else x,
                    [x.prediction for x in storage_evals],
                )
                f_completed = None
                if self.feature_names is not None:
                    f_completed = [x.features for x in storage_evals]
                c_completed = None
                if self.constraint_names is not None:
                    c_completed = [x.constraints for x in storage_evals]
                finished_evals[problem_id] = (
                    epochs_completed,
                    x_completed,
                    y_completed,
                    f_completed,
                    c_completed,
                    y_pred_completed,
                )
                self.storage_dict[problem_id] = []

        if len(finished_evals) > 0:
            save_to_h5(
                self.opt_id,
                self.problem_ids,
                self.has_problem_ids,
                self.param_names,
                self.objective_names,
                self.feature_dtypes,
                self.constraint_names,
                self.param_spec,
                finished_evals,
                self.problem_parameters,
                self.metadata,
                self.file_path,
                self.logger,
            )

    def save_surrogate_evals(self, problem_id, epoch, gen_index, x_sm, y_sm):
        """Store results of surrogate evals to file."""
        if x_sm.shape[0] > 0:
            save_surrogate_evals_to_h5(
                self.opt_id,
                problem_id,
                self.param_names,
                self.objective_names,
                epoch,
                gen_index,
                x_sm,
                y_sm,
                self.file_path,
                self.logger,
            )

    def get_best(self, feasible=True, return_features=False, return_constraints=False):
        best_results = {}
        for problem_id in self.problem_ids:
            best_x, best_y, best_f, best_c = self.optimizer_dict[
                problem_id
            ].get_best_evals(feasible=feasible)
            prms = list(zip(self.param_names, list(best_x.T)))
            lres = list(zip(self.objective_names, list(best_y.T)))
            lconstr = None
            if self.constraint_names is not None:
                lconstr = list(zip(self.constraint_names, list(best_c.T)))
            if return_features and return_constraints:
                best_results[problem_id] = (prms, lres, best_f, lconstr)
            elif return_features:
                best_results[problem_id] = (prms, lres, best_f)
            elif return_constraints:
                best_results[problem_id] = (prms, lres, lconstr)
            else:
                best_results[problem_id] = (prms, lres)
        if self.has_problem_ids:
            return best_results
        else:
            return best_results[0]

    def print_best(self, feasible=True):
        best_results = self.get_best(
            feasible=feasible, return_features=True, return_constraints=True
        )
        if self.has_problem_ids:
            for problem_id in self.problem_ids:
                prms, res, ftrs, constr = best_results[problem_id]
                prms_dict = dict(prms)
                res_dict = dict(res)
                constr_dict = None
                if constr is not None:
                    constr_dict = dict(constr)
                n_res = next(iter(res_dict.values())).shape[0]
                for i in range(n_res):
                    res_i = {k: res_dict[k][i] for k in res_dict}
                    prms_i = {k: prms_dict[k][i] for k in prms_dict}
                    constr_i = None
                    if constr_dict is not None:
                        constr_i = {k: constr_dict[k][i] for k in constr_dict}
                    ftrs_i = None
                    if ftrs is not None:
                        ftrs_i = ftrs[i]
                        lftrs_i = dict(zip(ftrs_i.dtype.names, ftrs_i))
                    if (ftrs_i is not None) and (constr_i is not None):
                        self.logger.info(
                            f"Best eval {i} so far for id {problem_id}: {res_i}@{prms_i} [{lftrs_i}] [constr: {constr_i}]"
                        )
                    elif constr_i is not None:
                        self.logger.info(
                            f"Best eval {i} so far for id {problem_id}: {res_i}@{prms_i} [constr: {constr_i}]"
                        )
                    elif ftrs_i is not None:
                        self.logger.info(
                            f"Best eval {i} so far for id {problem_id}: {res_i}@{prms_i} [{lftrs_i}]"
                        )
                    else:
                        self.logger.info(
                            f"Best eval {i} so far for id {problem_id}: {res_i}@{prms_i}"
                        )
        else:
            prms, res, ftrs, constr = best_results
            prms_dict = dict(prms)
            res_dict = dict(res)
            n_res = next(iter(res_dict.values())).shape[0]
            constr_dict = None
            if constr is not None:
                constr_dict = dict(constr)
            for i in range(n_res):
                res_i = {k: res_dict[k][i] for k in res_dict}
                prms_i = {k: prms_dict[k][i] for k in prms_dict}
                constr_i = None
                if constr_dict is not None:
                    constr_i = {k: constr_dict[k][i] for k in constr_dict}
                ftrs_i = None
                if ftrs is not None:
                    ftrs_i = ftrs[i]
                if (ftrs_i is not None) and (constr_i is not None):
                    self.logger.info(
                        f"Best eval {i} so far: {res_i}@{prms_i} [{ftrs_i}] [constr: {constr_i}]"
                    )
                elif constr_i is not None:
                    self.logger.info(
                        f"Best eval {i} so far: {res_i}@{prms_i} [constr: {constr_i}]"
                    )
                elif ftrs_i is not None:
                    self.logger.info(
                        f"Best eval {i} so far: {res_i}@{prms_i} [{ftrs_i}]"
                    )
                else:
                    self.logger.info(f"Best eval {i} so far: {res_i}@{prms_i}")

    def epoch(self):

        if self.controller is None:
            raise RuntimeError(
                "DistOptimizer: method epoch cannot be executed when controller is not set."
            )

        wait_evals = False
        wait_evals_count = None
        next_epoch = False
        epoch = self.epoch_count + self.start_epoch
        task_ids = []
        gen = None

        while True:

            self.controller.process()

            if len(task_ids) > 0:
                rets = self.controller.probe_all_next_results()
                for ret in rets:

                    task_id, res = ret

                    if self.reduce_fun is None:
                        rres = res
                    else:
                        if self.reduce_fun_args is None:
                            rres = self.reduce_fun(res)
                        else:
                            rres = self.reduce_fun(res, *self.reduce_fun_args)

                    for problem_id in rres:
                        eval_req = self.eval_reqs[problem_id][task_id]
                        eval_x = eval_req.parameters
                        eval_pred = eval_req.prediction
                        if (
                            self.feature_names is not None
                            and self.constraint_names is not None
                        ):
                            entry = self.optimizer_dict[problem_id].complete_request(
                                eval_x,
                                rres[problem_id][0],
                                f=rres[problem_id][1],
                                c=rres[problem_id][2],
                                pred=eval_pred,
                                epoch=epoch,
                            )
                            self.storage_dict[problem_id].append(entry)
                        elif self.feature_names is not None:
                            entry = self.optimizer_dict[problem_id].complete_request(
                                eval_x,
                                rres[problem_id][0],
                                f=rres[problem_id][1],
                                pred=eval_pred,
                                epoch=epoch,
                            )
                            self.storage_dict[problem_id].append(entry)
                        elif self.constraint_names is not None:
                            entry = self.optimizer_dict[problem_id].complete_request(
                                eval_x,
                                rres[problem_id][0],
                                c=rres[problem_id][1],
                                pred=eval_pred,
                                epoch=epoch,
                            )
                            self.storage_dict[problem_id].append(entry)
                        else:
                            entry = self.optimizer_dict[problem_id].complete_request(
                                eval_x, rres[problem_id], pred=eval_pred, epoch=epoch
                            )
                            self.storage_dict[problem_id].append(entry)
                        prms = list(zip(self.param_names, list(eval_x.T)))
                        lftrs = None
                        lres = None
                        if (
                            self.feature_names is not None
                            and self.constraint_names is not None
                        ):
                            lres = list(
                                zip(self.objective_names, rres[problem_id][0].T)
                            )
                            lftrs = [
                                dict(zip(rres[problem_id][1].dtype.names, x))
                                for x in rres[problem_id][1]
                            ]
                            lconstr = list(
                                zip(self.constraint_names, rres[problem_id][2].T)
                            )
                            logger.info(
                                f"problem id {problem_id}: optimization epoch {self.epoch_count}: parameters {prms}: {lres} / {lftrs} constr: {lconstr}"
                            )
                        elif self.feature_names is not None:
                            lres = list(
                                zip(self.objective_names, rres[problem_id][0].T)
                            )
                            lftrs = [
                                dict(zip(rres[problem_id][1].dtype.names, x))
                                for x in rres[problem_id][1]
                            ]
                            logger.info(
                                f"problem id {problem_id}: optimization epoch {self.epoch_count}: parameters {prms}: {lres} / {lftrs}"
                            )
                        elif self.constraint_names is not None:
                            lres = list(
                                zip(self.objective_names, rres[problem_id][0].T)
                            )
                            lconstr = list(
                                zip(self.constraint_names, rres[problem_id][1].T)
                            )
                            logger.info(
                                f"problem id {problem_id}: optimization epoch {self.epoch_count}: parameters {prms}: {lres} / constr: {lconstr}"
                            )
                        else:
                            lres = list(zip(self.objective_names, rres[problem_id].T))
                            logger.info(
                                f"problem id {problem_id}: optimization epoch {self.epoch_count}: parameters {prms}: {lres}"
                            )

                    self.eval_count += 1
                    task_ids.remove(task_id)

            if (
                self.save
                and (self.eval_count > 0)
                and (self.saved_eval_count < self.eval_count)
                and ((self.eval_count - self.saved_eval_count) >= self.save_eval)
            ):
                self.save_evals()
                self.saved_eval_count = self.eval_count

            if not wait_evals:
                task_args = []
                task_reqs = []
                while not wait_evals:
                    eval_req_dict = {}
                    eval_x_dict = {}
                    for problem_id in self.problem_ids:
                        eval_req = self.optimizer_dict[problem_id].get_next_request()
                        if eval_req is None:
                            wait_evals = True
                            wait_evals_count = len(task_reqs)
                            break
                        else:
                            eval_req_dict[problem_id] = eval_req
                            eval_x_dict[problem_id] = eval_req.parameters

                    if wait_evals:
                        break
                    else:
                        task_args.append(
                            (
                                self.opt_id,
                                eval_x_dict,
                            )
                        )
                        task_reqs.append(eval_req_dict)

                if wait_evals and len(task_reqs) > 0:
                    new_task_ids = self.controller.submit_multiple(
                        "eval_fun", module_name="dmosopt.dmosopt", args=task_args
                    )
                    for task_id, eval_req_dict in zip(new_task_ids, task_reqs):
                        task_ids.append(task_id)
                        for problem_id in self.problem_ids:
                            self.eval_reqs[problem_id][task_id] = eval_req_dict[
                                problem_id
                            ]

            if len(task_ids) == 0:
                if (
                    self.save
                    and (self.eval_count > 0)
                    and (self.saved_eval_count < self.eval_count)
                ):
                    self.save_evals()
                    self.saved_eval_count = self.eval_count

                for problem_id in self.problem_ids:

                    x_sm, y_sm = None, None
                    if gen is not None:
                        assert wait_evals_count > 0
                        completed_evals = self.optimizer_dict[problem_id].completed[
                            -wait_evals_count:
                        ]
                        y_completed = np.vstack([x.objectives for x in completed_evals])
                        try:
                            res = gen.send(y_completed)
                        except StopIteration as ex:
                            self.logger.info(
                                f"completed optimization epoch {self.epoch_count+1} for problem {problem_id} ..."
                            )
                            gen.close()
                            gen = None
                            next_epoch = True
                            _, _, gen_index, x_sm, y_sm = ex.args[0]
                    else:
                        self.logger.info(
                            f"performing optimization epoch {self.epoch_count+1} for problem {problem_id} ..."
                        )
                        gen = self.optimizer_dict[problem_id].step(return_sm=True)

                        try:
                            next(gen)
                        except StopIteration as ex:
                            self.logger.info(
                                f"completed optimization epoch {self.epoch_count+1} for problem {problem_id} ..."
                            )
                            gen.close()
                            gen = None
                            next_epoch = True
                            _, _, gen_index, x_sm, y_sm = ex.args[0]

                    if self.epoch_count > 0:

                        if (
                            self.save
                            and self.save_surrogate_eval
                            and (x_sm is not None)
                        ):
                            self.save_surrogate_evals(
                                problem_id, epoch + 1, gen_index, x_sm, y_sm
                            )

                        if next_epoch:
                            completed_epoch_evals = list(
                                filter(
                                    lambda x: x.epoch == self.epoch_count,
                                    self.optimizer_dict[problem_id].completed,
                                )
                            )
                            if (len(completed_epoch_evals) > 0) and (
                                completed_epoch_evals[0].prediction is not None
                            ):
                                y_completed = np.vstack(
                                    [x.objectives for x in completed_epoch_evals]
                                )
                                pred_completed = np.vstack(
                                    [x.prediction for x in completed_epoch_evals]
                                )
                                n_objectives = y_completed.shape[1]
                                mae = []
                                for i in range(n_objectives):
                                    y_i = y_completed[:, i]
                                    pred_i = pred_completed[:, i]
                                    mae.append(
                                        np.mean(
                                            np.abs(
                                                y_i[~np.isnan(y_i)]
                                                - pred_i[~np.isnan(y_i)]
                                            )
                                        )
                                    )
                                self.logger.info(
                                    f"surrogate accuracy at epoch {self.epoch_count} for problem {problem_id} was {mae}"
                                )

                wait_evals = False
                wait_evals_count = None
                if next_epoch:
                    self.controller.info()
                    sys.stdout.flush()
                    if self.eval_count > 0:
                        self.epoch_count += 1
                    break


def h5_get_group(h, groupname):
    if groupname in h.keys():
        g = h[groupname]
    else:
        g = h.create_group(groupname)
    return g


def h5_get_dataset(g, dsetname, **kwargs):
    if dsetname in g.keys():
        dset = g[dsetname]
    else:
        dset = g.create_dataset(dsetname, (0,), **kwargs)
    return dset


def h5_concat_dataset(dset, data):
    dsize = dset.shape[0]
    newshape = (dsize + len(data),)
    dset.resize(newshape)
    dset[dsize:] = data
    return dset


def h5_init_types(
    f,
    opt_id,
    param_names,
    objective_names,
    feature_dtypes,
    constraint_names,
    problem_parameters,
    spec,
):

    opt_grp = h5_get_group(f, opt_id)

    objective_keys = set(objective_names)
    feature_keys = None
    if feature_dtypes is not None:
        feature_keys = [feature_dtype[0] for feature_dtype in feature_dtypes]

    # create HDF5 types for the objectives and features
    objective_mapping = {name: idx for (idx, name) in enumerate(objective_keys)}
    feature_mapping = None
    if feature_keys is not None:
        feature_mapping = {name: idx for (idx, name) in enumerate(feature_keys)}

    dt = h5py.enum_dtype(objective_mapping, basetype=np.uint16)
    opt_grp["objective_enum"] = dt

    dt = np.dtype([("objective", opt_grp["objective_enum"])])
    opt_grp["objective_spec_type"] = dt

    dt = np.dtype(
        {"names": objective_names, "formats": [np.float32] * len(objective_names)}
    )
    opt_grp["objective_type"] = dt

    dset = h5_get_dataset(
        opt_grp,
        "objective_spec",
        maxshape=(len(objective_names),),
        dtype=opt_grp["objective_spec_type"].dtype,
    )
    dset.resize((len(objective_names),))
    a = np.zeros(len(objective_names), dtype=opt_grp["objective_spec_type"].dtype)
    for idx, parm in enumerate(objective_names):
        a[idx]["objective"] = objective_mapping[parm]
    dset[:] = a

    if feature_mapping is not None:
        dt = h5py.enum_dtype(feature_mapping, basetype=np.uint16)
        opt_grp["feature_enum"] = dt

        dt = np.dtype([("feature", opt_grp["feature_enum"])])
        opt_grp["feature_spec_type"] = dt

        dt = np.dtype(feature_dtypes)
        opt_grp["feature_type"] = dt

        dset = h5_get_dataset(
            opt_grp,
            "feature_spec",
            maxshape=(len(feature_keys),),
            dtype=opt_grp["feature_spec_type"].dtype,
        )
        dset.resize((len(feature_keys),))
        a = np.zeros(len(feature_keys), dtype=opt_grp["feature_spec_type"].dtype)
        for idx, parm in enumerate(feature_keys):
            a[idx]["feature"] = feature_mapping[parm]
        dset[:] = a

    # create HDF5 types for the constraints
    constr_keys = None
    if constraint_names is not None:
        constr_keys = set(constraint_names)

        constr_mapping = {name: idx for (idx, name) in enumerate(constr_keys)}

        dt = h5py.enum_dtype(constr_mapping, basetype=np.uint16)
        opt_grp["constraint_enum"] = dt

        dt = np.dtype([("constraint", opt_grp["constraint_enum"])])
        opt_grp["constraint_spec_type"] = dt

        dt = np.dtype(
            {"names": constraint_names, "formats": [np.float32] * len(constraint_names)}
        )
        opt_grp["constraint_type"] = dt

        dset = h5_get_dataset(
            opt_grp,
            "constraint_spec",
            maxshape=(len(constraint_names),),
            dtype=opt_grp["constraint_spec_type"].dtype,
        )
        dset.resize((len(constraint_names),))
        a = np.zeros(len(constraint_names), dtype=opt_grp["constraint_spec_type"].dtype)
        for idx, parm in enumerate(constraint_names):
            a[idx]["constraint"] = constr_mapping[parm]
            dset[:] = a

    # create HDF5 types describing the parameter specification
    param_keys = set(param_names)
    param_keys.update(problem_parameters.keys())

    param_mapping = {name: idx for (idx, name) in enumerate(param_keys)}

    dt = h5py.enum_dtype(param_mapping, basetype=np.uint16)
    opt_grp["parameter_enum"] = dt

    dt = np.dtype({"names": param_names, "formats": [np.float32] * len(param_names)})
    opt_grp["parameter_space_type"] = dt

    dt = np.dtype([("parameter", opt_grp["parameter_enum"]), ("value", np.float32)])
    opt_grp["problem_parameters_type"] = dt

    dset = h5_get_dataset(
        opt_grp,
        "problem_parameters",
        maxshape=(len(problem_parameters),),
        dtype=opt_grp["problem_parameters_type"].dtype,
    )
    dset.resize((len(problem_parameters),))
    a = np.zeros(
        len(problem_parameters), dtype=opt_grp["problem_parameters_type"].dtype
    )
    idx = 0
    for idx, (parm, val) in enumerate(problem_parameters.items()):
        a[idx]["parameter"] = param_mapping[parm]
        a[idx]["value"] = val
    dset[:] = a
    dt = np.dtype(
        [
            ("parameter", opt_grp["parameter_enum"]),
            ("is_integer", np.bool),
            ("lower", np.float32),
            ("upper", np.float32),
        ]
    )
    opt_grp["parameter_spec_type"] = dt

    is_integer = np.asarray(spec.is_integer, dtype=np.bool)
    upper = np.asarray(spec.bound2, dtype=np.float32)
    lower = np.asarray(spec.bound1, dtype=np.float32)

    dset = h5_get_dataset(
        opt_grp,
        "parameter_spec",
        maxshape=(len(param_names),),
        dtype=opt_grp["parameter_spec_type"].dtype,
    )
    dset.resize((len(param_names),))
    a = np.zeros(len(param_names), dtype=opt_grp["parameter_spec_type"].dtype)
    for idx, (parm, is_int, hi, lo) in enumerate(
        zip(param_names, is_integer, upper, lower)
    ):
        a[idx]["parameter"] = param_mapping[parm]
        a[idx]["is_integer"] = is_int
        a[idx]["lower"] = lo
        a[idx]["upper"] = hi
    dset[:] = a


def h5_load_raw(input_file, opt_id):
    ## N is number of trials
    ## M is number of hyperparameters
    f = h5py.File(input_file, "r")
    opt_grp = h5_get_group(f, opt_id)

    objective_enum_dict = h5py.check_enum_dtype(opt_grp["objective_enum"].dtype)
    objective_idx_dict = {parm: idx for parm, idx in objective_enum_dict.items()}
    objective_name_dict = {idx: parm for parm, idx in objective_idx_dict.items()}
    n_objectives = len(objective_enum_dict)
    objective_names = [
        objective_name_dict[spec[0]] for spec in iter(opt_grp["objective_spec"])
    ]

    n_constraints = 0
    constraint_names = None
    if "constraint_enum" in opt_grp:
        constraint_enum_dict = h5py.check_enum_dtype(opt_grp["constraint_enum"].dtype)
        constraint_idx_dict = {parm: idx for parm, idx in constraint_enum_dict.items()}
        constraint_name_dict = {idx: parm for parm, idx in constraint_idx_dict.items()}
        n_constraints = len(constraint_enum_dict)
        constraint_names = [
            constraint_name_dict[spec[0]] for spec in iter(opt_grp["constraint_spec"])
        ]

    n_features = 0
    feature_names = None
    if "feature_enum" in opt_grp:
        feature_enum_dict = h5py.check_enum_dtype(opt_grp["feature_enum"].dtype)
        feature_idx_dict = {parm: idx for parm, idx in feature_enum_dict.items()}
        feature_name_dict = {idx: parm for parm, idx in feature_idx_dict.items()}
        n_features = len(feature_enum_dict)
        feature_names = [
            feature_name_dict[spec[0]] for spec in iter(opt_grp["feature_spec"])
        ]

    parameter_enum_dict = h5py.check_enum_dtype(opt_grp["parameter_enum"].dtype)
    parameters_idx_dict = {parm: idx for parm, idx in parameter_enum_dict.items()}
    parameters_name_dict = {idx: parm for parm, idx in parameters_idx_dict.items()}

    problem_parameters = {
        parameters_name_dict[idx]: val for idx, val in opt_grp["problem_parameters"]
    }
    parameter_specs = [
        (parameters_name_dict[spec[0]], tuple(spec)[1:])
        for spec in iter(opt_grp["parameter_spec"])
    ]

    problem_ids = None
    if "problem_ids" in opt_grp:
        problem_ids = set(opt_grp["problem_ids"])

    M = len(parameter_specs)
    P = n_objectives

    raw_results = {}
    for problem_id in problem_ids if problem_ids is not None else [0]:
        if str(problem_id) in opt_grp:
            raw_results[problem_id] = {
                "objectives": opt_grp[str(problem_id)]["objectives"][:],
                "parameters": opt_grp[str(problem_id)]["parameters"][:],
            }
            if "features" in opt_grp[str(problem_id)]:
                raw_results[problem_id]["features"] = opt_grp[str(problem_id)][
                    "features"
                ][:]
            if "constraints" in opt_grp[str(problem_id)]:
                raw_results[problem_id]["constraints"] = opt_grp[str(problem_id)][
                    "constraints"
                ][:]
            if "epochs" in opt_grp[str(problem_id)]:
                raw_results[problem_id]["epochs"] = opt_grp[str(problem_id)]["epochs"][
                    :
                ]
            if "predictions" in opt_grp[str(problem_id)]:
                raw_results[problem_id]["predictions"] = opt_grp[str(problem_id)][
                    "predictions"
                ][:]

    f.close()

    param_names = []
    is_integer = []
    lower = []
    upper = []
    for parm, spec in parameter_specs:
        param_names.append(parm)
        is_int, lo, hi = spec
        is_integer.append(is_int)
        lower.append(lo)
        upper.append(hi)

    raw_spec = (is_integer, lower, upper)
    info = {
        "objectives": objective_names,
        "features": feature_names,
        "constraints": constraint_names,
        "params": param_names,
        "problem_parameters": problem_parameters,
        "problem_ids": problem_ids,
    }

    return raw_spec, raw_results, info


def h5_load_all(file_path, opt_id):
    """
    Loads an HDF5 file containing
    (spec, results, info) where
      results: np.array of shape [N, M+1] where
        N is number of trials
        M is number of hyperparameters
        results[:, 0] is result/loss
        results[:, 1:] is [param1, param2, ...]
      spec: (is_integer, lower, upper)
        where each element is list of length M
      info: dict with keys
        params, problem
    Assumes the structure is located in group /{opt_id}
    Returns
    (param_spec, function_eval, dict, prev_best)
      where prev_best: np.array[result, param1, param2, ...]
    """
    raw_spec, raw_problem_results, info = h5_load_raw(file_path, opt_id)
    is_integer, lo_bounds, hi_bounds = raw_spec
    param_names = info["params"]
    objective_names = info["objectives"]
    feature_names = info["features"]
    constraint_names = info["constraints"]
    n_objectives = len(objective_names)
    n_features = 0
    if feature_names is not None:
        n_features = len(feature_names)
    n_constraints = 0
    if constraint_names is not None:
        n_constraints = len(constraint_names)
    spec = ParamSpec(bound1=lo_bounds, bound2=hi_bounds, is_integer=is_integer)
    evals = {problem_id: [] for problem_id in raw_problem_results}
    for problem_id in raw_problem_results:
        problem_evals = []
        raw_results = raw_problem_results[problem_id]
        epochs = raw_results.get("epochs", None)
        ys = raw_results["objectives"]
        xs = raw_results["parameters"]
        fs = raw_results.get("features", None)
        cs = raw_results.get("constraints", None)
        ypreds = raw_results.get("predictions", None)
        for i in range(ys.shape[0]):
            epoch_i = None
            if epochs is not None:
                epoch_i = epochs[i]
            x_i = list(xs[i])
            y_i = list(ys[i])
            y_pred_i = None
            if ypreds is not None:
                y_pred_i = list(ypreds[i])
            f_i = None
            if fs is not None:
                f_i = fs[i]
            c_i = None
            if cs is not None:
                c_i = list(cs[i])
            problem_evals.append(EvalEntry(epoch_i, x_i, y_i, f_i, c_i, y_pred_i))
        evals[problem_id] = problem_evals
    return raw_spec, spec, evals, info


def init_from_h5(file_path, param_names, opt_id, logger=None):
    # Load progress and settings from file, then compare each
    # restored setting with settings specified by args (if any)
    old_raw_spec, old_spec, old_evals, info = h5_load_all(file_path, opt_id)
    saved_params = info["params"]
    max_epoch = -1
    for problem_id in old_evals:
        n_old_evals = len(old_evals[problem_id])
        if logger is not None:
            logger.info(f"Restored {n_old_evals} trials for problem {problem_id}")
        for ev in old_evals[problem_id]:
            if ev.epoch is not None:
                max_epoch = max(max_epoch, ev.epoch)
            else:
                break

    if (param_names is not None) and param_names != saved_params:
        # Switching params being optimized over would throw off the optimizer.
        # Must use restore params from specified
        if logger is not None:
            logger.warning(
                f"Saved params {saved_params} differ from currently specified "
                f"{param_names}. Using saved."
            )
    params = saved_params
    raw_spec = old_raw_spec
    is_int, lo_bounds, hi_bounds = raw_spec
    if len(params) != len(is_int):
        raise ValueError(f"Params {params} and spec {raw_spec} are of different length")
    problem_parameters = info["problem_parameters"]
    objective_names = info["objectives"]
    feature_names = info["features"]
    constraint_names = info["constraints"]
    problem_ids = info["problem_ids"] if "problem_ids" in info else None

    return (
        max_epoch,
        old_evals,
        params,
        is_int,
        lo_bounds,
        hi_bounds,
        objective_names,
        feature_names,
        constraint_names,
        problem_parameters,
        problem_ids,
    )


def save_to_h5(
    opt_id,
    problem_ids,
    has_problem_ids,
    param_names,
    objective_names,
    feature_names,
    constraint_names,
    spec,
    evals,
    problem_parameters,
    metadata,
    fpath,
    logger,
):
    """
    Save progress and settings to an HDF5 file 'fpath'.
    """

    f = h5py.File(fpath, "a")
    if opt_id not in f.keys():
        h5_init_types(
            f,
            opt_id,
            param_names,
            objective_names,
            problem_parameters,
            constraint_names,
            spec,
        )
        opt_grp = h5_get_group(f, opt_id)
        if metadata is not None:
            opt_grp["metadata"] = metadata
        if has_problem_ids:
            opt_grp["problem_ids"] = np.asarray(list(problem_ids), dtype=np.int32)
        else:
            opt_grp["problem_ids"] = np.asarray([0], dtype=np.int32)

    opt_grp = h5_get_group(f, opt_id)

    parameter_enum_dict = h5py.check_enum_dtype(opt_grp["parameter_enum"].dtype)
    parameters_idx_dict = {parm: idx for parm, idx in parameter_enum_dict.items()}
    parameters_name_dict = {idx: parm for parm, idx in parameters_idx_dict.items()}

    for problem_id in problem_ids:

        (
            prob_evals_epoch,
            prob_evals_x,
            prob_evals_y,
            prob_evals_f,
            prob_evals_c,
            prob_evals_y_pred,
        ) = evals[problem_id]
        opt_prob = h5_get_group(opt_grp, str(problem_id))

        if logger is not None:
            logger.info(
                f"Saving {len(prob_evals_y)} evaluations for problem id {problem_id} to {fpath}."
            )

        dset = h5_get_dataset(opt_prob, "epochs", maxshape=(None,), dtype=np.uint32)
        data = np.asarray(prob_evals_epoch, dtype=np.uint32)
        h5_concat_dataset(dset, data)

        dset = h5_get_dataset(
            opt_prob, "objectives", maxshape=(None,), dtype=opt_grp["objective_type"]
        )
        data = np.array(
            [tuple(y) for y in prob_evals_y], dtype=opt_grp["objective_type"]
        )
        h5_concat_dataset(dset, data)

        dset = h5_get_dataset(
            opt_prob,
            "parameters",
            maxshape=(None,),
            dtype=opt_grp["parameter_space_type"],
        )
        data = np.array(
            [tuple(x) for x in prob_evals_x], dtype=opt_grp["parameter_space_type"]
        )
        h5_concat_dataset(dset, data)

        if prob_evals_f is not None:
            dset = h5_get_dataset(
                opt_prob, "features", maxshape=(None,), dtype=opt_grp["feature_type"]
            )
            data = np.concatenate(prob_evals_f, dtype=opt_grp["feature_type"])
            h5_concat_dataset(dset, data)

        if prob_evals_c is not None:
            dset = h5_get_dataset(
                opt_prob,
                "constraints",
                maxshape=(None,),
                dtype=opt_grp["constraint_type"],
            )
            data = np.array(
                [tuple(c) for c in prob_evals_c], dtype=opt_grp["constraint_type"]
            )
            h5_concat_dataset(dset, data)

        dset = h5_get_dataset(
            opt_prob, "predictions", maxshape=(None,), dtype=opt_grp["objective_type"]
        )
        data = np.array(
            [tuple(y) for y in prob_evals_y_pred], dtype=opt_grp["objective_type"]
        )
        h5_concat_dataset(dset, data)

    f.close()


def save_surrogate_evals_to_h5(
    opt_id,
    problem_id,
    param_names,
    objective_names,
    epoch,
    gen_index,
    x_sm,
    y_sm,
    fpath,
    logger,
):
    """
    Save surrogate evaluations to an HDF5 file 'fpath'.
    """

    f = h5py.File(fpath, "a")

    opt_grp = h5_get_group(f, opt_id)

    opt_prob = h5_get_group(opt_grp, str(problem_id))
    opt_sm = h5_get_group(opt_grp, "surrogate_evals")

    n_evals = x_sm.shape[0]
    if logger is not None:
        logger.info(
            f"Saving {n_evals} surrogate evaluations for problem id {problem_id} to {fpath}."
        )

    dset = h5_get_dataset(opt_sm, "epochs", maxshape=(None,), dtype=np.uint32)
    data = np.asarray([epoch] * n_evals, dtype=np.uint32)
    h5_concat_dataset(dset, data)

    dset = h5_get_dataset(opt_sm, "generations", maxshape=(None,), dtype=np.uint32)
    h5_concat_dataset(dset, gen_index)

    dset = h5_get_dataset(
        opt_sm, "objectives", maxshape=(None,), dtype=opt_grp["objective_type"]
    )
    data = np.array([tuple(y) for y in y_sm], dtype=opt_grp["objective_type"])
    h5_concat_dataset(dset, data)

    dset = h5_get_dataset(
        opt_sm, "parameters", maxshape=(None,), dtype=opt_grp["parameter_space_type"]
    )
    data = np.array([tuple(x) for x in x_sm], dtype=opt_grp["parameter_space_type"])
    h5_concat_dataset(dset, data)

    f.close()


def init_h5(
    opt_id,
    problem_ids,
    has_problem_ids,
    spec,
    param_names,
    objective_names,
    feature_dtypes,
    constraint_names,
    problem_parameters,
    metadata,
    fpath,
):
    """
    Save progress and settings to an HDF5 file 'fpath'.
    """

    f = h5py.File(fpath, "a")
    if opt_id not in f.keys():
        h5_init_types(
            f,
            opt_id,
            param_names,
            objective_names,
            feature_dtypes,
            constraint_names,
            problem_parameters,
            spec,
        )
        opt_grp = h5_get_group(f, opt_id)
        if has_problem_ids:
            opt_grp["problem_ids"] = np.asarray(list(problem_ids), dtype=np.int32)
        if metadata is not None:
            opt_grp["metadata"] = metadata

    f.close()


def eval_obj_fun_sp(
    obj_fun: Callable,
    pp: Dict[str, float64],
    space_params: List[str],
    is_int: List[bool],
    obj_fun_args: None,
    problem_id: int,
    space_vals: Dict[int, ndarray],
) -> Dict[int, ndarray]:
    """
    Objective function evaluation (single problem).
    """

    this_space_vals = space_vals[problem_id]
    for j, key in enumerate(space_params):
        pp[key] = int(this_space_vals[j]) if is_int[j] else this_space_vals[j]

    if obj_fun_args is None:
        obj_fun_args = ()

    result = obj_fun(pp, *obj_fun_args)
    return {problem_id: result}


def eval_obj_fun_mp(
    obj_fun, pp, space_params, is_int, obj_fun_args, problem_ids, space_vals
):
    """
    Objective function evaluation (multiple problems).
    """

    mpp = {}
    for problem_id in problem_ids:
        this_pp = copy.deepcopy(pp)
        this_space_vals = space_vals[problem_id]
        for j, key in enumerate(space_params):
            this_pp[key] = int(this_space_vals[j]) if is_int[j] else this_space_vals[j]
        mpp[problem_id] = this_pp

    if obj_fun_args is None:
        obj_fun_args = ()

    result_dict = obj_fun(mpp, *obj_fun_args)
    return result_dict


def dopt_init(
    dopt_params: Dict[str, Any],
    worker: None = None,
    verbose: bool = False,
    init_strategy: bool = False,
) -> DistOptimizer:
    objfun = None
    objfun_module = dopt_params.get("obj_fun_module", "__main__")
    objfun_name = dopt_params.get("obj_fun_name", None)
    if distwq.is_worker:
        if objfun_name is not None:
            if objfun_module not in sys.modules:
                importlib.import_module(objfun_module)

            objfun = eval(objfun_name, sys.modules[objfun_module].__dict__)
        else:
            objfun_init_module = dopt_params.get("obj_fun_init_module", "__main__")
            objfun_init_name = dopt_params.get("obj_fun_init_name", None)
            objfun_init_args = dopt_params.get("obj_fun_init_args", None)
            if objfun_init_name is None:
                raise RuntimeError("dmosopt.soptinit: objfun is not provided")
            if objfun_init_module not in sys.modules:
                importlib.import_module(objfun_init_module)
            objfun_init = eval(
                objfun_init_name, sys.modules[objfun_init_module].__dict__
            )
            objfun = objfun_init(**objfun_init_args, worker=worker)

    dopt_params["obj_fun"] = objfun
    reducefun_module = dopt_params.get("reduce_fun_module", "__main__")
    reducefun_name = dopt_params.get("reduce_fun_name", None)
    if reducefun_module not in sys.modules:
        importlib.import_module(reducefun_module)
    if reducefun_name is not None:
        reducefun = eval(reducefun_name, sys.modules[reducefun_module].__dict__)
        dopt_params["reduce_fun"] = reducefun
    dopt = DistOptimizer(**dopt_params, verbose=verbose)
    if init_strategy:
        dopt.init_strategy()
    dopt_dict[dopt.opt_id] = dopt
    return dopt


def dopt_ctrl(
    controller: distwq.MPIController,
    dopt_params: Dict[str, Union[str, Dict[str, List[float]], List[str], int, bool]],
    verbose: bool = True,
):
    """Controller for distributed surrogate optimization."""
    logger = logging.getLogger(dopt_params["opt_id"])
    logger.info(f"Initializing optimization controller...")
    if verbose:
        logger.setLevel(logging.INFO)
    dopt_params["controller"] = controller
    dopt = dopt_init(dopt_params, verbose=verbose, init_strategy=True)
    logger.info(f"Optimizing for {dopt.n_epochs} epochs...")

    while dopt.epoch_count < dopt.n_epochs:
        dopt.epoch()

    if dopt.save:
        dopt.save_evals()

    controller.info()


def dopt_work(worker, dopt_params, verbose=False, debug=False):
    """Worker for distributed surrogate optimization."""
    if worker.worker_id > 1 and (not debug):
        verbose = False
    dopt_init(dopt_params, worker=worker, verbose=verbose, init_strategy=False)


def eval_fun(opt_id: str, *args) -> Dict[int, ndarray]:
    return dopt_dict[opt_id].eval_fun(*args)


def run(
    dopt_params: Dict[str, Union[str, Dict[str, List[float]], List[str], int, bool]],
    feasible: bool = True,
    return_features: bool = False,
    return_constraints: bool = False,
    spawn_workers: bool = False,
    sequential_spawn: bool = False,
    spawn_startup_wait: None = None,
    spawn_executable: None = None,
    spawn_args: List[Any] = [],
    nprocs_per_worker: int = 1,
    collective_mode: str = "gather",
    verbose: bool = True,
    worker_debug: bool = False,
):
    if distwq.is_controller:
        distwq.run(
            fun_name="dopt_ctrl",
            module_name="dmosopt.dmosopt",
            verbose=verbose,
            args=(
                dopt_params,
                verbose,
            ),
            spawn_workers=spawn_workers,
            sequential_spawn=sequential_spawn,
            spawn_startup_wait=spawn_startup_wait,
            spawn_executable=spawn_executable,
            spawn_args=spawn_args,
            nprocs_per_worker=nprocs_per_worker,
            collective_mode=collective_mode,
        )
        opt_id = dopt_params["opt_id"]
        dopt = dopt_dict[opt_id]
        dopt.print_best()
        return dopt.get_best(
            feasible=feasible,
            return_features=return_features,
            return_constraints=return_constraints,
        )
    else:
        if "file_path" in dopt_params:
            del dopt_params["file_path"]
        if "save" in dopt_params:
            del dopt_params["save"]
        distwq.run(
            fun_name="dopt_work",
            module_name="dmosopt.dmosopt",
            broker_fun_name=dopt_params.get("broker_fun_name", None),
            broker_module_name=dopt_params.get("broker_module_name", None),
            verbose=verbose,
            args=(
                dopt_params,
                verbose,
                worker_debug,
            ),
            spawn_workers=spawn_workers,
            sequential_spawn=sequential_spawn,
            spawn_startup_wait=spawn_startup_wait,
            spawn_executable=spawn_executable,
            spawn_args=spawn_args,
            nprocs_per_worker=nprocs_per_worker,
            collective_mode=collective_mode,
        )
        return None<|MERGE_RESOLUTION|>--- conflicted
+++ resolved
@@ -26,7 +26,6 @@
         if np.allclose(a, b[i, :]):
             return True
     return False
-<<<<<<< HEAD
 
 
 class DistOptStrategy:
@@ -50,6 +49,8 @@
             "anisotropic": False,
             "optimizer": "sceua",
         },
+        sensitivity_method=None,
+        sensitivity_options={},
         distance_metric: None = None,
         optimizer: str = "nsga2",
         feasibility_model: bool = False,
@@ -58,19 +59,6 @@
         logger: Optional[logging.Logger] = None,
     ) -> None:
         self.problem_id = problem_id
-=======
-        
-    
-class SOptStrategy():
-    def __init__(self, prob, n_initial=10, initial=None, initial_maxiter=5, initial_method="slh",
-                 population_size=100, resample_fraction=0.25, num_generations=100,
-                 crossover_rate=0.9, mutation_rate=None, di_crossover=1., di_mutation=20.,
-                 surrogate_method='gpr', surrogate_options={'anisotropic': False, 'optimizer': "sceua"},
-                 sensitivity_method=None, sensitivity_options={},
-                 distance_metric=None,  optimizer="nsga2",
-                 feasibility_model=False, termination_conditions=None, local_random=None,
-                 logger=None):
->>>>>>> 1782e189
         if local_random is None:
             local_random = default_rng()
         self.local_random = local_random
@@ -219,7 +207,6 @@
         x_sm = None
         y_sm = None
         x_resample = None
-<<<<<<< HEAD
         initial_x = None if self.surrogate_method is None else self.x
         initial_y = None if self.surrogate_method is None else self.y
 
@@ -237,6 +224,8 @@
             optimizer_kwargs=optimizer_kwargs,
             surrogate_method=self.surrogate_method,
             surrogate_options=self.surrogate_options,
+            sensitivity_method=self.sensitivity_method,
+            sensitivity_options=self.sensitivity_options,
             feasibility_model=self.feasibility_model,
             termination=self.termination,
             local_random=self.local_random,
@@ -257,24 +246,6 @@
                 x_resample, y_pred = ex.args[0]
             for i in range(x_resample.shape[0]):
                 self.reqs.append(EvalRequest(x_resample[i, :], y_pred[i]))
-=======
-        res = opt.onestep(self.prob.param_names, self.prob.objective_names,
-                          self.prob.lb, self.prob.ub, self.resample_fraction,
-                          self.x, self.y, self.c, pop=self.population_size,
-                          optimizer=self.optimizer,
-                          optimizer_kwargs=optimizer_kwargs,
-                          surrogate_method=self.surrogate_method,
-                          surrogate_options=self.surrogate_options,
-                          sensitivity_method=self.sensitivity_method,
-                          sensitivity_options=self.sensitivity_options,
-                          feasibility_model=self.feasibility_model,
-                          termination=self.termination,
-                          local_random=self.local_random,
-                          logger=self.logger, return_sm=return_sm)
-        
-        if return_sm:
-            x_resample, y_pred, gen_index, x_sm, y_sm = res
->>>>>>> 1782e189
         else:
             self.logger.info(f"dmosopt.step beginning of loop: gen = {gen}")
             while True:
@@ -347,7 +318,6 @@
 class DistOptimizer:
     def __init__(
         self,
-<<<<<<< HEAD
         opt_id: str,
         obj_fun: Callable,
         obj_fun_args: None = None,
@@ -383,54 +353,14 @@
             "optimizer": "sceua",
         },
         optimizer: str = "nsga2",
+        sensitivity_method=None,
+        sensitivity_options={},
         local_random: None = None,
         feasibility_model: bool = False,
         termination_conditions: Optional[bool] = None,
         controller: Optional[distwq.MPIController] = None,
         **kwargs,
     ) -> None:
-=======
-        opt_id,
-        obj_fun,
-        obj_fun_args=None,
-        objective_names=None,
-        feature_dtypes=None,
-        constraint_names=None,
-        n_initial=10,
-        initial_maxiter=5,
-        initial_method="slh",
-        verbose=False,
-        reduce_fun=None,
-        reduce_fun_args=None,
-        problem_ids=None,
-        problem_parameters=None,
-        space=None,
-        population_size=100,
-        num_generations=200,
-        resample_fraction=0.25,
-        mutation_rate=None,
-        crossover_rate=0.9,
-        di_crossover=1.0,
-        di_mutation=20.0,
-        distance_metric=None,
-        n_epochs=10,
-        save_eval=10,
-        file_path=None,
-        save=False,
-        save_surrogate_eval=False,
-        metadata=None,
-        surrogate_method="gpr",
-        surrogate_options={'anisotropic': False,
-                           'optimizer': "sceua" },
-        optimizer="nsga2",
-        sensitivity_method=None,
-        sensitivity_options={},
-        local_random=None,
-        feasibility_model=False,
-        termination_conditions=None,
-        **kwargs
-    ):
->>>>>>> 1782e189
         """
         `Creates an optimizer based on the MO-ASMO optimizer. Supports
         distributed optimization runs via mpi4py.
@@ -665,7 +595,6 @@
                     c = np.vstack(old_eval_cs)
                 initial = (epochs, x, y, f, c)
 
-<<<<<<< HEAD
             opt_strategy = DistOptStrategy(
                 opt_prob,
                 problem_id,
@@ -683,34 +612,14 @@
                 distance_metric=self.distance_metric,
                 surrogate_method=self.surrogate_method,
                 surrogate_options=self.surrogate_options,
+                sensitivity_method=self.sensitivity_method,
+                sensitivity_options=self.sensitivity_options,
                 optimizer=self.optimizer,
                 feasibility_model=self.feasibility_model,
                 termination_conditions=self.termination_conditions,
                 local_random=self.local_random,
                 logger=self.logger,
             )
-=======
-            opt_strategy = SOptStrategy(opt_prob, self.n_initial, initial=initial, 
-                                        population_size=self.population_size, 
-                                        resample_fraction=self.resample_fraction,
-                                        num_generations=self.num_generations,
-                                        initial_maxiter=self.initial_maxiter,
-                                        initial_method=self.initial_method,
-                                        mutation_rate=self.mutation_rate,
-                                        crossover_rate=self.crossover_rate,
-                                        di_mutation=self.di_mutation,
-                                        di_crossover=self.di_crossover,
-                                        distance_metric=self.distance_metric,
-                                        surrogate_method=self.surrogate_method,
-                                        surrogate_options=self.surrogate_options,
-                                        sensitivity_method=self.sensitivity_method,
-                                        sensitivity_options=self.sensitivity_options,
-                                        optimizer=self.optimizer,
-                                        feasibility_model=self.feasibility_model,
-                                        termination_conditions=self.termination_conditions,
-                                        local_random=self.local_random,
-                                        logger=self.logger)
->>>>>>> 1782e189
             self.optimizer_dict[problem_id] = opt_strategy
             self.storage_dict[problem_id] = []
         if initial is not None:
