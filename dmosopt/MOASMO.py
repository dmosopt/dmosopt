--- conflicted
+++ resolved
@@ -114,16 +114,13 @@
     xub: upper bound of input
     """
     Ninit = nInput * nEval
-<<<<<<< HEAD
-    
-=======
+
     if nPrevious is not None:
         Ninit -= nPrevious
 
     if logger is not None:
         logger.info(f"xinit: generating {Ninit} initial parameters...")
         
->>>>>>> 020fbead
     if Ninit <= 0:
         return None
     
