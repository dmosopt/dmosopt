# Multi-Objective Adaptive Surrogate Model-based Optimization

import sys, pprint
import numpy as np
from numpy.random import default_rng
from dmosopt import MOEA, NSGA2, AGEMOEA, SMPSO, gp, sampling
from dmosopt.feasibility import FeasibilityModel


def optimization(
    model,
    nInput,
    nOutput,
    xlb,
    xub,
    pct,
    Xinit=None,
    Yinit=None,
    nConstraints=None,
    pop=100,
    initial_maxiter=5,
    initial_method="slh",
    feasibility_model=False,
    optimizer="nsga2",
    optimizer_kwargs={
        "gen": 100,
        "crossover_rate": 0.9,
        "mutation_rate": None,
        "sampling_method": None,
        "di_crossover": 1.0,
        "di_mutation": 20.0,
    },
    termination=None,
    local_random=None,
    logger=None,
):
    """
    Multi-Objective Adaptive Surrogate Modelling-based Optimization

    model: the evaluated model function
    nInput: number of model input
    nOutput: number of output objectives
    xlb: lower bound of input
    xub: upper bound of input
    n_epochs: number of epochs
    pct: percentage of resampled points in each iteration
    Xinit and Yinit: initial samplers for surrogate model construction
    ### options for the embedded optimizer:
        pop: number of population
        gen: number of generation
        crossover_rate: ratio of crossover in each generation
        di_crossover: distribution index for crossover
        di_mutation: distribution index for mutation
    """
    Ninit = Xinit.shape[0]

    c = None
    fsbm = None
    if C is not None:
        feasible = np.argwhere(np.all(C > 0.0, axis=1))
        if feasibility_model:
            fsbm = FeasibilityModel(Xinit, C)
        if len(feasible) > 0:
            feasible = feasible.ravel()
            x = Xinit[feasible, :].copy()
            y = Yinit[feasible, :].copy()
            c = C[feasible, :].copy()
        c = c.copy()
    else:
        x = Xinit.copy()
        y = Yinit.copy()

    if optimizer == "nsga2":
        bestx_sm, besty_sm, gen_index, x_sm, y_sm = NSGA2.optimization(
            model,
            nInput,
            nOutput,
            xlb,
            xub,
            feasibility_model=fsbm,
            logger=logger,
            pop=pop,
            local_random=local_random,
            termination=termination,
            **optimizer_kwargs,
        )
    elif optimizer == "age":
        bestx_sm, besty_sm, gen_index, x_sm, y_sm = AGEMOEA.optimization(
            model,
            nInput,
            nOutput,
            xlb,
            xub,
            feasibility_model=fsbm,
            logger=logger,
            pop=pop,
            local_random=local_random,
            termination=termination,
            **optimizer_kwargs,
        )
    elif optimizer == "smpso":
        bestx_sm, besty_sm, x_sm, y_sm = SMPSO.optimization(
            model,
            nInput,
            nOutput,
            xlb,
            xub,
            feasibility_model=fsbm,
            logger=logger,
            pop=pop,
            local_random=local_random,
            termination=termination,
            **optimizer_kwargs,
        )
    else:
        raise RuntimeError(f"Unknown optimizer {optimizer}")

    xtmp = x.copy()
    ytmp = y.copy()
    xtmp, ytmp, rank, crowd = MOEA.sortMO(xtmp, ytmp, nInput, nOutput)
    idxp = rank == 0
    bestx = xtmp[idxp, :]
    besty = ytmp[idxp, :]

    return bestx, besty, x, y


def xinit(
    nEval,
    nInput,
    nOutput,
    xlb,
    xub,
    nPrevious=None,
    method="glp",
    maxiter=5,
    local_random=None,
    logger=None,
):
    """
    Initialization for Multi-Objective Adaptive Surrogate Modelling-based Optimization
    nEval: number of evaluations per parameter
    nInput: number of model parameters
    nOutput: number of output objectives
    xlb: lower bound of input
    xub: upper bound of input
    """
    Ninit = nInput * nEval

    if local_random is None:
        local_random = default_rng()

    if nPrevious is None:
        nPrevious = 0

    if (Ninit <= 0) or (Ninit <= nPrevious):
        return None

    if logger is not None:
        logger.info(f"xinit: generating {Ninit} initial parameters...")

    if method == "glp":
        Xinit = sampling.glp(Ninit, nInput, local_random=local_random, maxiter=maxiter)
    elif method == "slh":
        Xinit = sampling.slh(Ninit, nInput, local_random=local_random, maxiter=maxiter)
    elif method == "lh":
        Xinit = sampling.lh(Ninit, nInput, local_random=local_random, maxiter=maxiter)
    elif method == "mc":
        Xinit = sampling.mc(Ninit, nInput, local_random=local_random)
    elif callable(method):
        Xinit = method(Ninit, nInput, local_random)
    else:
        raise RuntimeError(f"Unknown method {method}")

    Xinit = Xinit[nPrevious:, :] * (xub - xlb) + xlb

    return Xinit


def step(
    nInput,
    nOutput,
    xlb,
    xub,
    pct,
    Xinit,
    Yinit,
    C,
    pop=100,
    feasibility_model=False,
    optimizer="nsga2",
    optimizer_kwargs={
        "gen": 100,
        "crossover_rate": 0.9,
        "mutation_rate": None,
        "sampling_method": None,
        "di_crossover": 1.0,
        "di_mutation": 20.0,
    },
    surrogate_method="gpr",
    surrogate_options={"anisotropic": False, "optimizer": "sceua"},
    termination=None,
    local_random=None,
    return_sm=False,
    logger=None,
):
    """
    Multi-Objective Adaptive Surrogate Modelling-based Optimization
    Perform one epoch of optimization.

    nInput: number of model input
    nOutput: number of output objectives
    xlb: lower bound of input
    xub: upper bound of input
    pct: percentage of resampled points in each iteration
    Xinit and Yinit: initial samplers for surrogate model construction
    ### options for the embedded NSGA-II:
        pop: number of population
        gen: number of generation
        crossover_rate: ratio of crossover in each generation
        mutation_rate: ratio of mutation in each generation
        di_crossover: distribution index for crossover
        di_mutation: distribution index for mutation
    """
    N_resample = int(pop * pct)
<<<<<<< HEAD
    x = Xinit.copy().astype(np.float32) if Xinit is not None else None
    y = Yinit.copy().astype(np.float32) if Yinit is not None else None
=======
    x = Xinit.copy().astype(np.float32)
    y = Yinit.copy().astype(np.float32)
>>>>>>> 0cda5e41
    fsbm = None
    if C is not None:
        feasible = np.argwhere(np.all(C > 0.0, axis=1))
        if len(feasible) > 0:
            feasible = feasible.ravel()
            try:
                if feasibility_model:
                    fsbm = FeasibilityModel(Xinit, C)
                x = x[feasible, :]
                y = y[feasible, :]
            except:
                e = sys.exc_info()[0]
                if logger is not None:
                    logger.warning(f"Unable to fit feasibility model: {e}")

<<<<<<< HEAD
    initial = None
    if (x is not None) and (y is not None):
        initial = (x, y)
=======
>>>>>>> 0cda5e41
    sm = None
    if surrogate_method is not None:
        sm = train(
            nInput,
            nOutput,
            xlb,
            xub,
            Xinit,
            Yinit,
            C,
            surrogate_method=surrogate_method,
            surrogate_options=surrogate_options,
            logger=logger,
        )
    if optimizer == "nsga2":
        gen = NSGA2.optimization(
            nInput,
            nOutput,
            xlb,
            xub,
<<<<<<< HEAD
            initial=initial,
=======
            initial=(x, y),
>>>>>>> 0cda5e41
            feasibility_model=fsbm,
            logger=logger,
            pop=pop,
            local_random=local_random,
            termination=termination,
            **optimizer_kwargs,
        )
    elif optimizer == "age":
        gen = AGEMOEA.optimization(
            nInput,
            nOutput,
            xlb,
            xub,
<<<<<<< HEAD
            initial=initial,
=======
            initial=(x, y),
>>>>>>> 0cda5e41
            feasibility_model=fsbm,
            logger=logger,
            pop=pop,
            local_random=local_random,
            termination=termination,
            **optimizer_kwargs,
        )
    elif optimizer == "smpso":
        gen = SMPSO.optimization(
            nInput,
            nOutput,
            xlb,
            xub,
<<<<<<< HEAD
            initial=initial,
=======
            initial=(x, y),
>>>>>>> 0cda5e41
            feasibility_model=fsbm,
            logger=logger,
            pop=pop,
            local_random=local_random,
            termination=termination,
            **optimizer_kwargs,
        )
    else:
        raise RuntimeError(f"Unknown optimizer {optimizer}")

    res = next(gen)
    while True:
        logger.info(f"MOASMO.step: res = {res}")
        x_gen = res
        logger.info(f"MOASMO.step: x_gen = {x_gen.shape} sm = {sm}")
        if sm is not None:
            y_gen = sm.evaluate(x_gen)
        else:
            y_gen = yield x_gen

<<<<<<< HEAD
        logger.info(
            f"MOASMO.step: gen = {gen} x_gen = {x_gen.shape} y_gen = {y_gen.shape}"
        )
        try:
            res = gen.send(y_gen)
            logger.info(f"MOASMO.step: after send: res = {res}")
=======
        logger.info(f"MOASMO.step: gen = {gen} y_gen = {y_gen.shape}")
        try:
            res = gen.send(y_gen)
            logger.info(f"MOASMO.step: res = {res}")
>>>>>>> 0cda5e41
        except StopIteration as ex:
            gen.close()
            gen = None
            res = ex.args[0]
            bestx_sm = res.best_x
            besty_sm = res.best_y
            gen_index = res.gen_index
            x_sm = res.x
            y_sm = res.y
            break

    D = MOEA.crowding_distance(besty_sm)
    idxr = D.argsort()[::-1][:N_resample]
    x_resample = bestx_sm[idxr, :]
    y_pred = besty_sm[idxr, :]

    if return_sm:
        return x_resample, y_pred, gen_index, x_sm, y_sm
    else:
        return x_resample, y_pred


def train(
    nInput,
    nOutput,
    xlb,
    xub,
    Xinit,
    Yinit,
    C,
    surrogate_method="gpr",
    surrogate_options={"anisotropic": False, "optimizer": "sceua"},
    logger=None,
):
    """
    Multi-Objective Adaptive Surrogate Modelling-based Optimization
    Training of surrogate model.

    nInput: number of model input
    nOutput: number of output objectives
    xlb: lower bound of input
    xub: upper bound of input
    Xinit and Yinit: initial samplers for surrogate model construction
    """

    x = Xinit.copy()
    y = Yinit.copy()

    if C is not None:
        feasible = np.argwhere(np.all(C > 0.0, axis=1))
        if len(feasible) > 0:
            feasible = feasible.ravel()
            try:
                x = x[feasible, :]
                y = y[feasible, :]
                logger.info(f"Found {len(feasible)} feasible solutions")
            except:
                e = sys.exc_info()[0]
                logger.warning(f"Unable to fit feasibility model: {e}")
    else:
        logger.info(f"Found {x.shape[0]} solutions")

<<<<<<< HEAD
    x, y = MOEA.remove_duplicates(x, y)
=======
>>>>>>> 0cda5e41
    if surrogate_method == "gpr":
        gpr_anisotropic = surrogate_options.get("anisotropic", False)
        gpr_optimizer = surrogate_options.get("optimizer", "sceua")
        gpr_lengthscale_bounds = surrogate_options.get(
            "lengthscale_bounds", (1e-3, 100.0)
        )
        sm = gp.GPR_Matern(
            x,
            y,
            nInput,
            nOutput,
            xlb,
            xub,
            optimizer=gpr_optimizer,
            anisotropic=gpr_anisotropic,
            length_scale_bounds=gpr_lengthscale_bounds,
            logger=logger,
        )
    elif surrogate_method == "vgp":
        vgp_lengthscale_bounds = surrogate_options.get(
            "lengthscale_bounds", (1e-6, 100.0)
        )
        vgp_likelihood_sigma = surrogate_options.get("likelihood_sigma", 1.0e-4)
        vgp_natgrad_gamma = surrogate_options.get("natgrad_gamma", 1.0)
        vgp_adam_lr = surrogate_options.get("adam_lr", 0.01)
        vgp_n_iter = surrogate_options.get("n_iter", 3000)
        sm = gp.VGP_Matern(
            x,
            y,
            nInput,
            nOutput,
            x.shape[0],
            xlb,
            xub,
            gp_lengthscale_bounds=vgp_lengthscale_bounds,
            gp_likelihood_sigma=vgp_likelihood_sigma,
            natgrad_gamma=vgp_natgrad_gamma,
            adam_lr=vgp_adam_lr,
            n_iter=vgp_n_iter,
            logger=logger,
        )
    elif surrogate_method == "svgp":
        svgp_lengthscale_bounds = surrogate_options.get(
            "lengthscale_bounds", (1e-6, 100.0)
        )
        svgp_likelihood_sigma = surrogate_options.get("likelihood_sigma", 1.0e-4)
        svgp_natgrad_gamma = surrogate_options.get("natgrad_gamma", 0.1)
        svgp_adam_lr = surrogate_options.get("adam_lr", 0.01)
        svgp_n_iter = surrogate_options.get("n_iter", 30000)
        sm = gp.SVGP_Matern(
            x,
            y,
            nInput,
            nOutput,
            x.shape[0],
            xlb,
            xub,
            gp_lengthscale_bounds=svgp_lengthscale_bounds,
            gp_likelihood_sigma=svgp_likelihood_sigma,
            natgrad_gamma=svgp_natgrad_gamma,
            adam_lr=svgp_adam_lr,
            n_iter=svgp_n_iter,
            logger=logger,
        )
    elif surrogate_method == "siv":
        siv_lengthscale_bounds = surrogate_options.get(
            "lengthscale_bounds", (1e-6, 100.0)
        )
        siv_likelihood_sigma = surrogate_options.get("likelihood_sigma", 1.0e-4)
        siv_natgrad_gamma = surrogate_options.get("natgrad_gamma", 0.1)
        siv_adam_lr = surrogate_options.get("adam_lr", 0.01)
        siv_n_iter = surrogate_options.get("n_iter", 30000)
        siv_num_latent_gps = surrogate_options.get("num_latent_gps", None)
        sm = gp.SIV_Matern(
            x,
            y,
            nInput,
            nOutput,
            x.shape[0],
            xlb,
            xub,
            gp_lengthscale_bounds=siv_lengthscale_bounds,
            gp_likelihood_sigma=siv_likelihood_sigma,
            natgrad_gamma=siv_natgrad_gamma,
            adam_lr=siv_adam_lr,
            n_iter=siv_n_iter,
            num_latent_gps=siv_num_latent_gps,
            logger=logger,
        )
    elif surrogate_method == "pod":
        sm = pod.POD_RBF(x, y, nInput, nOutput, xlb, xub, logger=logger)
    else:
        raise RuntimeError(f"Unknown surrogate method {surrogate_method}")

    return sm


def get_best(
    x,
    y,
    f,
    c,
    nInput,
    nOutput,
    epochs=None,
    feasible=True,
    return_perm=False,
    return_feasible=False,
):
    xtmp = x.copy()
    ytmp = y.copy()
    if feasible and c is not None:
        feasible = np.argwhere(np.all(c > 0.0, axis=1))
        if len(feasible) > 0:
            feasible = feasible.ravel()
            xtmp = xtmp[feasible, :]
            ytmp = ytmp[feasible, :]
            if f is not None:
                f = f[feasible]
            c = c[feasible, :]
            if epochs is not None:
                epochs = epochs[feasible]
    xtmp, ytmp, rank, crowd, perm = MOEA.sortMO(
        xtmp, ytmp, nInput, nOutput, return_perm=True
    )
    idxp = rank == 0
    best_x = xtmp[idxp, :]
    best_y = ytmp[idxp, :]
    best_f = None
    if f is not None:
        best_f = f[perm][idxp]
    best_c = None
    if c is not None:
        best_c = c[perm, :][idxp, :]

    best_epoch = None
    if epochs is not None:
        best_epoch = epochs[perm][idxp]

    if not return_perm:
        perm = None
    if return_feasible:
        return best_x, best_y, best_f, best_c, best_epoch, perm, feasible
    else:
        return best_x, best_y, best_f, best_c, best_epoch, perm


def get_feasible(x, y, f, c, nInput, nOutput, epochs=None):
    xtmp = x.copy()
    ytmp = y.copy()
    if c is not None:
        feasible = np.argwhere(np.all(c > 0.0, axis=1))
        if len(feasible) > 0:
            feasible = feasible.ravel()
            xtmp = xtmp[feasible, :]
            ytmp = ytmp[feasible, :]
            if f is not None:
                f = f[feasible]
            c = c[feasible, :]
            if epochs is not None:
                epochs = epochs[feasible]
    else:
        feasible = None

    perm_x, perm_y, rank, crowd, perm = MOEA.sortMO(
        xtmp, ytmp, nInput, nOutput, return_perm=True
    )
    # x, y are already permutated upon return
    perm_f = f[perm]
    perm_epoch = epochs[perm]
    perm_c = c[perm]

    uniq_rank, rnk_inv, rnk_cnt = np.unique(
        rank, return_inverse=True, return_counts=True
    )

    collect_idx = [[] for i in uniq_rank]
    for idx, rnk in enumerate(rnk_inv):
        collect_idx[rnk].append(idx)

    rank_idx = np.array(collect_idx, dtype=np.ndarray)
    for idx, i in enumerate(rank_idx):
        rank_idx[idx] = np.array(i)

    uniq_epc, epc_inv, epc_cnt = np.unique(
        perm_epoch, return_inverse=True, return_counts=True
    )

    collect_epoch = [[] for i in uniq_epc]
    for idx, epc in enumerate(epc_inv):
        collect_epoch[epc].append(idx)
    epc_idx = np.array(collect_epoch, dtype=np.ndarray)
    for idx, i in enumerate(epc_idx):
        epc_idx[idx] = np.array(i)

    rnk_epc_idx = np.empty(
        shape=(uniq_rank.shape[0], uniq_epc.shape[0]), dtype=np.ndarray
    )

    for idx, i in enumerate(rank_idx):
        for jidx, j in enumerate(epc_idx):
            rnk_epc_idx[idx, jidx] = np.intersect1d(i, j, assume_unique=True)

    perm_arrs = (perm_x, perm_y, perm_f, perm_epoch, perm, feasible)
    rnk_arrs = (uniq_rank, rank_idx, rnk_cnt)
    epc_arrs = (uniq_epc, epc_idx, epc_cnt)

    return perm_arrs, rnk_arrs, epc_arrs, rnk_epc_idx<|MERGE_RESOLUTION|>--- conflicted
+++ resolved
@@ -223,13 +223,8 @@
         di_mutation: distribution index for mutation
     """
     N_resample = int(pop * pct)
-<<<<<<< HEAD
     x = Xinit.copy().astype(np.float32) if Xinit is not None else None
     y = Yinit.copy().astype(np.float32) if Yinit is not None else None
-=======
-    x = Xinit.copy().astype(np.float32)
-    y = Yinit.copy().astype(np.float32)
->>>>>>> 0cda5e41
     fsbm = None
     if C is not None:
         feasible = np.argwhere(np.all(C > 0.0, axis=1))
@@ -245,12 +240,11 @@
                 if logger is not None:
                     logger.warning(f"Unable to fit feasibility model: {e}")
 
-<<<<<<< HEAD
+
     initial = None
     if (x is not None) and (y is not None):
         initial = (x, y)
-=======
->>>>>>> 0cda5e41
+
     sm = None
     if surrogate_method is not None:
         sm = train(
@@ -271,11 +265,7 @@
             nOutput,
             xlb,
             xub,
-<<<<<<< HEAD
             initial=initial,
-=======
-            initial=(x, y),
->>>>>>> 0cda5e41
             feasibility_model=fsbm,
             logger=logger,
             pop=pop,
@@ -289,11 +279,7 @@
             nOutput,
             xlb,
             xub,
-<<<<<<< HEAD
             initial=initial,
-=======
-            initial=(x, y),
->>>>>>> 0cda5e41
             feasibility_model=fsbm,
             logger=logger,
             pop=pop,
@@ -307,11 +293,7 @@
             nOutput,
             xlb,
             xub,
-<<<<<<< HEAD
             initial=initial,
-=======
-            initial=(x, y),
->>>>>>> 0cda5e41
             feasibility_model=fsbm,
             logger=logger,
             pop=pop,
@@ -332,19 +314,12 @@
         else:
             y_gen = yield x_gen
 
-<<<<<<< HEAD
         logger.info(
             f"MOASMO.step: gen = {gen} x_gen = {x_gen.shape} y_gen = {y_gen.shape}"
         )
         try:
             res = gen.send(y_gen)
             logger.info(f"MOASMO.step: after send: res = {res}")
-=======
-        logger.info(f"MOASMO.step: gen = {gen} y_gen = {y_gen.shape}")
-        try:
-            res = gen.send(y_gen)
-            logger.info(f"MOASMO.step: res = {res}")
->>>>>>> 0cda5e41
         except StopIteration as ex:
             gen.close()
             gen = None
@@ -407,10 +382,7 @@
     else:
         logger.info(f"Found {x.shape[0]} solutions")
 
-<<<<<<< HEAD
     x, y = MOEA.remove_duplicates(x, y)
-=======
->>>>>>> 0cda5e41
     if surrogate_method == "gpr":
         gpr_anisotropic = surrogate_options.get("anisotropic", False)
         gpr_optimizer = surrogate_options.get("optimizer", "sceua")
