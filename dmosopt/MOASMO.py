--- conflicted
+++ resolved
@@ -2,12 +2,8 @@
 
 import sys, pprint
 import numpy as np
-<<<<<<< HEAD
-from dmosopt import NSGA2, AGEMOEA, gp, pod, sampling
-=======
 from numpy.random import default_rng
-from dmosopt import MOEA, NSGA2, AGEMOEA, SMPSO, gp, sampling
->>>>>>> 1a16b7d8
+from dmosopt import MOEA, NSGA2, AGEMOEA, SMPSO, gp, pod, sampling
 from dmosopt.feasibility import FeasibilityModel
 
 def optimization(model, nInput, nOutput, xlb, xub, niter, pct, \
