# Multi-Objective Adaptive Surrogate Model-based Optimization

import sys, pprint
import numpy as np
from numpy.random import default_rng
from dmosopt import MOEA, NSGA2, AGEMOEA, SMPSO, gp, sa, sampling
from dmosopt.feasibility import FeasibilityModel

<<<<<<< HEAD

def optimization(
    model,
    nInput,
    nOutput,
    xlb,
    xub,
    pct,
    Xinit=None,
    Yinit=None,
    nConstraints=None,
    pop=100,
    initial_maxiter=5,
    initial_method="slh",
    feasibility_model=False,
    optimizer="nsga2",
    optimizer_kwargs={
        "gen": 100,
        "crossover_rate": 0.9,
        "mutation_rate": None,
        "sampling_method": None,
        "di_crossover": 1.0,
        "di_mutation": 20.0,
    },
    termination=None,
    local_random=None,
    logger=None,
):
    """
=======
def optimization(model, param_names, objective_names, xlb, xub, n_epochs, pct, \
                 Xinit = None, Yinit = None, nConstraints = None, pop=100,
                 initial_maxiter=5, initial_method="slh",
                 feasibility_model=False,
                 surrogate_method="gpr",
                 surrogate_options={'anisotropic': False, 'optimizer': "sceua"},
                 optimizer="nsga2",
                 optimizer_kwargs= { 'gen': 100,
                                     'crossover_rate': 0.9,
                                     'mutation_rate': None,
                                     'sampling_method': None,
                                     'di_crossover': 1., 'di_mutation': 20. },
                 sensitivity_method=None,
                 sensitivity_options={},
                 termination=None,
                 local_random=None,
                 logger=None):
    """ 
>>>>>>> 1782e189
    Multi-Objective Adaptive Surrogate Modelling-based Optimization

    model: the evaluated model function
    param_names: names of model inputs
    objective_names: names of output objectives
    xlb: lower bound of input
    xub: upper bound of input
    n_epochs: number of epochs
    pct: percentage of resampled points in each iteration
    Xinit and Yinit: initial samplers for surrogate model construction
    ### options for the embedded optimizer:
        pop: number of population
        gen: number of generation
        crossover_rate: ratio of crossover in each generation
        di_crossover: distribution index for crossover
        di_mutation: distribution index for mutation
    """
<<<<<<< HEAD
    Ninit = Xinit.shape[0]
=======
    nInput = len(param_names)
    nOutput = len(objective_names)
    N_resample = int(pop*pct)
    if (surrogate_method is not None) and (Xinit is None and Yinit is None):
        Ninit = nInput * 10
        Xinit = xinit(Ninit, nInput, method=initial_method, maxiter=initial_maxiter, logger=logger)
        for i in range(Ninit):
            Xinit[i,:] = Xinit[i,:] * (xub - xlb) + xlb
        Yinit = np.zeros((Ninit, nOutput))
        C = None
        if nConstraints is not None:
            C = np.zeros((Ninit, nConstraints))
            for i in range(Ninit):
                Yinit[i,:], C[i,:] = model.evaluate(Xinit[i,:])
        else:
            for i in range(Ninit):
                Yinit[i,:] = model.evaluate(Xinit[i,:])
    else:
        Ninit = Xinit.shape[0]
>>>>>>> 1782e189

    c = None
    fsbm = None
    if C is not None:
        feasible = np.argwhere(np.all(C > 0.0, axis=1))
        if feasibility_model:
            fsbm = FeasibilityModel(Xinit, C)
        if len(feasible) > 0:
            feasible = feasible.ravel()
            x = Xinit[feasible, :].copy()
            y = Yinit[feasible, :].copy()
            c = C[feasible, :].copy()
        c = c.copy()
    else:
        x = Xinit.copy()
        y = Yinit.copy()
<<<<<<< HEAD

    if optimizer == "nsga2":
        bestx_sm, besty_sm, gen_index, x_sm, y_sm = NSGA2.optimization(
            model,
            nInput,
            nOutput,
            xlb,
            xub,
            feasibility_model=fsbm,
            logger=logger,
            pop=pop,
            local_random=local_random,
            termination=termination,
            **optimizer_kwargs,
        )
    elif optimizer == "age":
        bestx_sm, besty_sm, gen_index, x_sm, y_sm = AGEMOEA.optimization(
            model,
            nInput,
            nOutput,
            xlb,
            xub,
            feasibility_model=fsbm,
            logger=logger,
            pop=pop,
            local_random=local_random,
            termination=termination,
            **optimizer_kwargs,
        )
    elif optimizer == "smpso":
        bestx_sm, besty_sm, x_sm, y_sm = SMPSO.optimization(
            model,
            nInput,
            nOutput,
            xlb,
            xub,
            feasibility_model=fsbm,
            logger=logger,
            pop=pop,
            local_random=local_random,
            termination=termination,
            **optimizer_kwargs,
        )
    else:
        raise RuntimeError(f"Unknown optimizer {optimizer}")

=======
        
    for i in range(n_epochs):
        
        sm = model
        if surrogate_method is not None:
            sm = train(nInput, nOutput, xlb, xub, x, y, c, 
                       surrogate_method=surrogate_method,
                       surrogate_options=surrogate_options,
                       logger=logger)
            if sensitivity_method is not None:
                di_dict = analyze_sensitivity(sm, xlb, xub, param_names, objective_names,
                                              sensitivity_method=sensitivity_method,
                                              sensitivity_options=sensitivity_options,
                                              logger=logger)
                optimizer_kwargs['di_mutation'] = di_dict['di_mutation']
                optimizer_kwargs['di_crossover'] = di_dict['di_crossover']
                
        if optimizer == 'nsga2':
            bestx_sm, besty_sm, gen_index, x_sm, y_sm = \
                NSGA2.optimization(sm, nInput, nOutput, xlb, xub, feasibility_model=fsbm, logger=logger, \
                                   pop=pop, local_random=local_random, termination=termination, **optimizer_kwargs)
        elif optimizer == 'age':
            bestx_sm, besty_sm, gen_index, x_sm, y_sm = \
                AGEMOEA.optimization(sm, nInput, nOutput, xlb, xub, feasibility_model=fsbm, logger=logger, \
                                     pop=pop, local_random=local_random, termination=termination, **optimizer_kwargs)
        elif optimizer == 'smpso':
            bestx_sm, besty_sm, x_sm, y_sm = \
                SMPSO.optimization(sm, nInput, nOutput, xlb, xub, feasibility_model=fsbm, logger=logger, \
                                   pop=pop, local_random=local_random, termination=termination, **optimizer_kwargs)
        else:
            raise RuntimeError(f"Unknown optimizer {optimizer}")
        
        if surrogate_method is not None:
            D = MOEA.crowding_distance(besty_sm)
            idxr = D.argsort()[::-1][:N_resample]
            x_resample = bestx_sm[idxr,:]
            y_resample = np.zeros((N_resample,nOutput))
            c_resample = None
            if C is not None:
                fsbm = FeasibilityModel(x_sm,  C)
                c_resample = np.zeros((N_resample,nConstraints))
                for j in range(N_resample):
                    y_resample[j,:], c_resample[j,:] = model.evaluate(x_resample[j,:])
                feasible = np.argwhere(np.all(c_resample > 0., axis=1))
                if len(feasible) > 0:
                    feasible = feasible.ravel()
                    x_resample = x_resample[feasible,:]
                    y_resample = y_resample[feasible,:]
            else:
                for j in range(N_resample):
                    y_resample[j,:] = model.evaluate(x_resample[j,:])
            x = np.vstack((x, x_resample))
            y = np.vstack((y, y_resample))
            if c_resample is not None:
                c = np.vstack((c, c_resample))
            
>>>>>>> 1782e189
    xtmp = x.copy()
    ytmp = y.copy()
    xtmp, ytmp, rank, crowd = MOEA.sortMO(xtmp, ytmp, nInput, nOutput)
    idxp = rank == 0
    bestx = xtmp[idxp, :]
    besty = ytmp[idxp, :]

    return bestx, besty, x, y


def xinit(
    nEval,
    nInput,
    nOutput,
    xlb,
    xub,
    nPrevious=None,
    method="glp",
    maxiter=5,
    local_random=None,
    logger=None,
):
    """
    Initialization for Multi-Objective Adaptive Surrogate Modelling-based Optimization
    nEval: number of evaluations per parameter
    nInput: number of model parameters
    nOutput: number of output objectives
    xlb: lower bound of input
    xub: upper bound of input
    """
    Ninit = nInput * nEval

    if local_random is None:
        local_random = default_rng()

    if nPrevious is None:
        nPrevious = 0

    if (Ninit <= 0) or (Ninit <= nPrevious):
        return None

    if logger is not None:
        logger.info(f"xinit: generating {Ninit} initial parameters...")

    if method == "glp":
        Xinit = sampling.glp(Ninit, nInput, local_random=local_random, maxiter=maxiter)
    elif method == "slh":
        Xinit = sampling.slh(Ninit, nInput, local_random=local_random, maxiter=maxiter)
    elif method == "lh":
        Xinit = sampling.lh(Ninit, nInput, local_random=local_random, maxiter=maxiter)
    elif method == "mc":
        Xinit = sampling.mc(Ninit, nInput, local_random=local_random)
    elif callable(method):
        Xinit = method(Ninit, nInput, local_random)
    else:
        raise RuntimeError(f"Unknown method {method}")

    Xinit = Xinit[nPrevious:, :] * (xub - xlb) + xlb

    return Xinit


<<<<<<< HEAD
def step(
    nInput,
    nOutput,
    xlb,
    xub,
    pct,
    Xinit,
    Yinit,
    C,
    pop=100,
    feasibility_model=False,
    optimizer="nsga2",
    optimizer_kwargs={
        "gen": 100,
        "crossover_rate": 0.9,
        "mutation_rate": None,
        "sampling_method": None,
        "di_crossover": 1.0,
        "di_mutation": 20.0,
    },
    surrogate_method="gpr",
    surrogate_options={"anisotropic": False, "optimizer": "sceua"},
    termination=None,
    local_random=None,
    return_sm=False,
    logger=None,
):
    """
=======
def onestep(param_names, objective_names, xlb, xub, pct, \
            Xinit, Yinit, C, pop=100,
            feasibility_model=False,
            optimizer="nsga2",
            optimizer_kwargs= { 'gen': 100,
                                'crossover_rate': 0.9,
                                'mutation_rate': None,
                                'sampling_method': None,
                                'di_crossover': 1., 'di_mutation': 20. },
            surrogate_method="gpr",
            surrogate_options={'anisotropic': False, 'optimizer': "sceua"},
            sensitivity_method=None,
            sensitivity_options={},
            termination=None,
            local_random=None,
            return_sm=False,
            logger=None):
    """ 
>>>>>>> 1782e189
    Multi-Objective Adaptive Surrogate Modelling-based Optimization
    Perform one epoch of optimization.


    xlb: lower bound of input
    xub: upper bound of input
    pct: percentage of resampled points in each iteration
    Xinit and Yinit: initial samplers for surrogate model construction
    ### options for the embedded NSGA-II:
        pop: number of population
        gen: number of generation
        crossover_rate: ratio of crossover in each generation
        mutation_rate: ratio of mutation in each generation
        di_crossover: distribution index for crossover
        di_mutation: distribution index for mutation
    """
<<<<<<< HEAD
    N_resample = int(pop * pct)
    x = Xinit.copy().astype(np.float32) if Xinit is not None else None
    y = Yinit.copy().astype(np.float32) if Yinit is not None else None
=======

    nInput = len(param_names)
    nOutput = len(objective_names)
    
    N_resample = int(pop*pct)
    x = Xinit.copy().astype(np.float32)
    y = Yinit.copy().astype(np.float32)
>>>>>>> 1782e189
    fsbm = None
    if C is not None:
        feasible = np.argwhere(np.all(C > 0.0, axis=1))
        if len(feasible) > 0:
            feasible = feasible.ravel()
            try:
                if feasibility_model:
                    fsbm = FeasibilityModel(Xinit, C)
                x = x[feasible, :]
                y = y[feasible, :]
            except:
                e = sys.exc_info()[0]
<<<<<<< HEAD
                if logger is not None:
                    logger.warning(f"Unable to fit feasibility model: {e}")


    initial = None
    if (x is not None) and (y is not None):
        initial = (x, y)

    sm = None
    if surrogate_method is not None:
        sm = train(
            nInput,
            nOutput,
            xlb,
            xub,
            Xinit,
            Yinit,
            C,
            surrogate_method=surrogate_method,
            surrogate_options=surrogate_options,
            logger=logger,
        )
    if optimizer == "nsga2":
        gen = NSGA2.optimization(
            nInput,
            nOutput,
            xlb,
            xub,
            initial=initial,
            feasibility_model=fsbm,
            logger=logger,
            pop=pop,
            local_random=local_random,
            termination=termination,
            **optimizer_kwargs,
        )
    elif optimizer == "age":
        gen = AGEMOEA.optimization(
            nInput,
            nOutput,
            xlb,
            xub,
            initial=initial,
            feasibility_model=fsbm,
            logger=logger,
            pop=pop,
            local_random=local_random,
            termination=termination,
            **optimizer_kwargs,
        )
    elif optimizer == "smpso":
        gen = SMPSO.optimization(
            nInput,
            nOutput,
            xlb,
            xub,
            initial=initial,
            feasibility_model=fsbm,
            logger=logger,
            pop=pop,
            local_random=local_random,
            termination=termination,
            **optimizer_kwargs,
        )
=======
                logger.warning(f"Unable to fit feasibility model: {e}")
    sm = train(nInput, nOutput, xlb, xub, Xinit, Yinit, C, 
               surrogate_method=surrogate_method,
               surrogate_options=surrogate_options,
               logger=logger)
    
    if sensitivity_method is not None:
        di_dict = analyze_sensitivity(sm, xlb, xub, param_names, objective_names,
                                      sensitivity_method=sensitivity_method,
                                      sensitivity_options=sensitivity_options,
                                      logger=logger)
        optimizer_kwargs['di_mutation'] = di_dict['di_mutation']
        optimizer_kwargs['di_crossover'] = di_dict['di_crossover']
    
    if optimizer == 'nsga2':
        bestx_sm, besty_sm, gen_index, x_sm, y_sm = \
            NSGA2.optimization(sm, nInput, nOutput, xlb, xub, initial=(x, y), \
                               feasibility_model=fsbm, logger=logger, \
                               pop=pop, local_random=local_random, termination=termination, **optimizer_kwargs)
    elif optimizer == 'age':
        bestx_sm, besty_sm, gen_index, x_sm, y_sm = \
            AGEMOEA.optimization(sm, nInput, nOutput, xlb, xub, initial=(x, y), \
                                 feasibility_model=fsbm, logger=logger, \
                                 pop=pop, local_random=local_random, termination=termination, **optimizer_kwargs)
    elif optimizer == 'smpso':
        bestx_sm, besty_sm, gen_index, x_sm, y_sm = \
            SMPSO.optimization(sm, nInput, nOutput, xlb, xub, initial=(x, y), \
                               feasibility_model=fsbm, logger=logger, \
                               pop=pop, local_random=local_random, termination=termination, **optimizer_kwargs)
>>>>>>> 1782e189
    else:
        raise RuntimeError(f"Unknown optimizer {optimizer}")

    res = next(gen)
    while True:
        logger.info(f"MOASMO.step: res = {res}")
        x_gen = res
        logger.info(f"MOASMO.step: x_gen = {x_gen.shape} sm = {sm}")
        if sm is not None:
            y_gen = sm.evaluate(x_gen)
        else:
            y_gen = yield x_gen

        logger.info(
            f"MOASMO.step: gen = {gen} x_gen = {x_gen.shape} y_gen = {y_gen.shape}"
        )
        try:
            res = gen.send(y_gen)
            logger.info(f"MOASMO.step: after send: res = {res}")
        except StopIteration as ex:
            gen.close()
            gen = None
            res = ex.args[0]
            bestx_sm = res.best_x
            besty_sm = res.best_y
            gen_index = res.gen_index
            x_sm = res.x
            y_sm = res.y
            break

    D = MOEA.crowding_distance(besty_sm)
    idxr = D.argsort()[::-1][:N_resample]
    x_resample = bestx_sm[idxr, :]
    y_pred = besty_sm[idxr, :]

    if return_sm:
        return x_resample, y_pred, gen_index, x_sm, y_sm
    else:
        return x_resample, y_pred


def train(
    nInput,
    nOutput,
    xlb,
    xub,
    Xinit,
    Yinit,
    C,
    surrogate_method="gpr",
    surrogate_options={"anisotropic": False, "optimizer": "sceua"},
    logger=None,
):
    """
    Multi-Objective Adaptive Surrogate Modelling-based Optimization
    Training of surrogate model.

    nInput: number of model input
    nOutput: number of output objectives
    xlb: lower bound of input
    xub: upper bound of input
    Xinit and Yinit: initial samplers for surrogate model construction
    """

    x = Xinit.copy()
    y = Yinit.copy()

    if C is not None:
        feasible = np.argwhere(np.all(C > 0.0, axis=1))
        if len(feasible) > 0:
            feasible = feasible.ravel()
            try:
                x = x[feasible, :]
                y = y[feasible, :]
                logger.info(f"Found {len(feasible)} feasible solutions")
            except:
                e = sys.exc_info()[0]
                logger.warning(f"Unable to fit feasibility model: {e}")
    else:
        logger.info(f"Found {x.shape[0]} solutions")

    x, y = MOEA.remove_duplicates(x, y)
    if surrogate_method == "gpr":
        gpr_anisotropic = surrogate_options.get("anisotropic", False)
        gpr_optimizer = surrogate_options.get("optimizer", "sceua")
        gpr_lengthscale_bounds = surrogate_options.get(
            "lengthscale_bounds", (1e-3, 100.0)
        )
        sm = gp.GPR_Matern(
            x,
            y,
            nInput,
            nOutput,
            xlb,
            xub,
            optimizer=gpr_optimizer,
            anisotropic=gpr_anisotropic,
            length_scale_bounds=gpr_lengthscale_bounds,
            logger=logger,
        )
    elif surrogate_method == "vgp":
        vgp_lengthscale_bounds = surrogate_options.get(
            "lengthscale_bounds", (1e-6, 100.0)
        )
        vgp_likelihood_sigma = surrogate_options.get("likelihood_sigma", 1.0e-4)
        vgp_natgrad_gamma = surrogate_options.get("natgrad_gamma", 1.0)
        vgp_adam_lr = surrogate_options.get("adam_lr", 0.01)
        vgp_n_iter = surrogate_options.get("n_iter", 3000)
        sm = gp.VGP_Matern(
            x,
            y,
            nInput,
            nOutput,
            x.shape[0],
            xlb,
            xub,
            gp_lengthscale_bounds=vgp_lengthscale_bounds,
            gp_likelihood_sigma=vgp_likelihood_sigma,
            natgrad_gamma=vgp_natgrad_gamma,
            adam_lr=vgp_adam_lr,
            n_iter=vgp_n_iter,
            logger=logger,
        )
    elif surrogate_method == "svgp":
        svgp_lengthscale_bounds = surrogate_options.get(
            "lengthscale_bounds", (1e-6, 100.0)
        )
        svgp_likelihood_sigma = surrogate_options.get("likelihood_sigma", 1.0e-4)
        svgp_natgrad_gamma = surrogate_options.get("natgrad_gamma", 0.1)
        svgp_adam_lr = surrogate_options.get("adam_lr", 0.01)
        svgp_n_iter = surrogate_options.get("n_iter", 30000)
        sm = gp.SVGP_Matern(
            x,
            y,
            nInput,
            nOutput,
            x.shape[0],
            xlb,
            xub,
            gp_lengthscale_bounds=svgp_lengthscale_bounds,
            gp_likelihood_sigma=svgp_likelihood_sigma,
            natgrad_gamma=svgp_natgrad_gamma,
            adam_lr=svgp_adam_lr,
            n_iter=svgp_n_iter,
            logger=logger,
        )
    elif surrogate_method == "siv":
        siv_lengthscale_bounds = surrogate_options.get(
            "lengthscale_bounds", (1e-6, 100.0)
        )
        siv_likelihood_sigma = surrogate_options.get("likelihood_sigma", 1.0e-4)
        siv_natgrad_gamma = surrogate_options.get("natgrad_gamma", 0.1)
        siv_adam_lr = surrogate_options.get("adam_lr", 0.01)
        siv_n_iter = surrogate_options.get("n_iter", 30000)
        siv_num_latent_gps = surrogate_options.get("num_latent_gps", None)
        sm = gp.SIV_Matern(
            x,
            y,
            nInput,
            nOutput,
            x.shape[0],
            xlb,
            xub,
            gp_lengthscale_bounds=siv_lengthscale_bounds,
            gp_likelihood_sigma=siv_likelihood_sigma,
            natgrad_gamma=siv_natgrad_gamma,
            adam_lr=siv_adam_lr,
            n_iter=siv_n_iter,
            num_latent_gps=siv_num_latent_gps,
            logger=logger,
        )
    elif surrogate_method == "pod":
        sm = pod.POD_RBF(x, y, nInput, nOutput, xlb, xub, logger=logger)
    else:
        raise RuntimeError(f"Unknown surrogate method {surrogate_method}")

    return sm


<<<<<<< HEAD
def get_best(
    x,
    y,
    f,
    c,
    nInput,
    nOutput,
    epochs=None,
    feasible=True,
    return_perm=False,
    return_feasible=False,
):
=======
def analyze_sensitivity(sm, xlb, xub, param_names, objective_names, sensitivity_method=None, sensitivity_options={}, di_min=1.0, di_max=20., logger=None):
    
    di_mutation = None
    di_crossover = None
    if sensitivity_method is not None:
        if sensitivity_method == 'dgsm':
            sens = sa.SA_DGSM(xlb, xub, param_names, objective_names)
            sens_results = sens.analyze(sm)
            S1s = np.vstack(list([sens_results['S1'][objective_name]
                                  for objective_name in objective_names]))
            S1max = np.max(S1s, axis=0)
            S1nmax = S1max / np.max(S1max)
            di_mutation = np.clip(S1nmax * di_max, di_min, None)
            di_crossover = np.clip(S1nmax * di_max, di_min, None)
        elif sensitivity_method == 'fast':
            sens = sa.SA_FAST(xlb, xub, param_names, objective_names)
            sens_results = sens.analyze(sm)
            S1s = np.vstack(list([sens_results['S1'][objective_name]
                                  for objective_name in objective_names]))
            S1max = np.max(S1s, axis=0)
            S1nmax = S1max / np.max(S1max)
            di_mutation = np.clip(S1nmax * di_max, di_min, None)
            di_crossover = np.clip(S1nmax * di_max, di_min, None)
        else:
            RuntimeError(f"Unknown sensitivity method {sensitivity_method}")

    if logger is not None:
        logger.info(f'analyze_sensitivity: di_mutation = {di_mutation}')
        logger.info(f'analyze_sensitivity: di_crossover = {di_crossover}')
    di_dict = {}
    di_dict['di_mutation'] = di_mutation
    di_dict['di_crossover'] = di_crossover

    return di_dict


def get_best(x, y, f, c, nInput, nOutput, epochs=None, feasible=True, return_perm=False, return_feasible=False):
>>>>>>> 1782e189
    xtmp = x.copy()
    ytmp = y.copy()
    if feasible and c is not None:
        feasible = np.argwhere(np.all(c > 0.0, axis=1))
        if len(feasible) > 0:
            feasible = feasible.ravel()
            xtmp = xtmp[feasible, :]
            ytmp = ytmp[feasible, :]
            if f is not None:
                f = f[feasible]
            c = c[feasible, :]
            if epochs is not None:
                epochs = epochs[feasible]
    xtmp, ytmp, rank, crowd, perm = MOEA.sortMO(
        xtmp, ytmp, nInput, nOutput, return_perm=True
    )
    idxp = rank == 0
    best_x = xtmp[idxp, :]
    best_y = ytmp[idxp, :]
    best_f = None
    if f is not None:
        best_f = f[perm][idxp]
    best_c = None
    if c is not None:
        best_c = c[perm, :][idxp, :]

    best_epoch = None
    if epochs is not None:
        best_epoch = epochs[perm][idxp]

    if not return_perm:
        perm = None
    if return_feasible:
        return best_x, best_y, best_f, best_c, best_epoch, perm, feasible
    else:
        return best_x, best_y, best_f, best_c, best_epoch, perm


def get_feasible(x, y, f, c, nInput, nOutput, epochs=None):
    xtmp = x.copy()
    ytmp = y.copy()
    if c is not None:
        feasible = np.argwhere(np.all(c > 0.0, axis=1))
        if len(feasible) > 0:
            feasible = feasible.ravel()
            xtmp = xtmp[feasible, :]
            ytmp = ytmp[feasible, :]
            if f is not None:
                f = f[feasible]
            c = c[feasible, :]
            if epochs is not None:
                epochs = epochs[feasible]
    else:
        feasible = None

    perm_x, perm_y, rank, crowd, perm = MOEA.sortMO(
        xtmp, ytmp, nInput, nOutput, return_perm=True
    )
    # x, y are already permutated upon return
    perm_f = f[perm]
    perm_epoch = epochs[perm]
    perm_c = c[perm]

    uniq_rank, rnk_inv, rnk_cnt = np.unique(
        rank, return_inverse=True, return_counts=True
    )

    collect_idx = [[] for i in uniq_rank]
    for idx, rnk in enumerate(rnk_inv):
        collect_idx[rnk].append(idx)

    rank_idx = np.array(collect_idx, dtype=np.ndarray)
    for idx, i in enumerate(rank_idx):
        rank_idx[idx] = np.array(i)

    uniq_epc, epc_inv, epc_cnt = np.unique(
        perm_epoch, return_inverse=True, return_counts=True
    )

    collect_epoch = [[] for i in uniq_epc]
    for idx, epc in enumerate(epc_inv):
        collect_epoch[epc].append(idx)
    epc_idx = np.array(collect_epoch, dtype=np.ndarray)
    for idx, i in enumerate(epc_idx):
        epc_idx[idx] = np.array(i)

    rnk_epc_idx = np.empty(
        shape=(uniq_rank.shape[0], uniq_epc.shape[0]), dtype=np.ndarray
    )

    for idx, i in enumerate(rank_idx):
        for jidx, j in enumerate(epc_idx):
            rnk_epc_idx[idx, jidx] = np.intersect1d(i, j, assume_unique=True)

    perm_arrs = (perm_x, perm_y, perm_f, perm_epoch, perm, feasible)
    rnk_arrs = (uniq_rank, rank_idx, rnk_cnt)
    epc_arrs = (uniq_epc, epc_idx, epc_cnt)

    return perm_arrs, rnk_arrs, epc_arrs, rnk_epc_idx<|MERGE_RESOLUTION|>--- conflicted
+++ resolved
@@ -6,12 +6,8 @@
 from dmosopt import MOEA, NSGA2, AGEMOEA, SMPSO, gp, sa, sampling
 from dmosopt.feasibility import FeasibilityModel
 
-<<<<<<< HEAD
-
 def optimization(
     model,
-    nInput,
-    nOutput,
     xlb,
     xub,
     pct,
@@ -31,31 +27,13 @@
         "di_crossover": 1.0,
         "di_mutation": 20.0,
     },
+    sensitivity_method=None,
+    sensitivity_options={},
     termination=None,
     local_random=None,
     logger=None,
 ):
     """
-=======
-def optimization(model, param_names, objective_names, xlb, xub, n_epochs, pct, \
-                 Xinit = None, Yinit = None, nConstraints = None, pop=100,
-                 initial_maxiter=5, initial_method="slh",
-                 feasibility_model=False,
-                 surrogate_method="gpr",
-                 surrogate_options={'anisotropic': False, 'optimizer': "sceua"},
-                 optimizer="nsga2",
-                 optimizer_kwargs= { 'gen': 100,
-                                     'crossover_rate': 0.9,
-                                     'mutation_rate': None,
-                                     'sampling_method': None,
-                                     'di_crossover': 1., 'di_mutation': 20. },
-                 sensitivity_method=None,
-                 sensitivity_options={},
-                 termination=None,
-                 local_random=None,
-                 logger=None):
-    """ 
->>>>>>> 1782e189
     Multi-Objective Adaptive Surrogate Modelling-based Optimization
 
     model: the evaluated model function
@@ -73,9 +51,6 @@
         di_crossover: distribution index for crossover
         di_mutation: distribution index for mutation
     """
-<<<<<<< HEAD
-    Ninit = Xinit.shape[0]
-=======
     nInput = len(param_names)
     nOutput = len(objective_names)
     N_resample = int(pop*pct)
@@ -95,7 +70,6 @@
                 Yinit[i,:] = model.evaluate(Xinit[i,:])
     else:
         Ninit = Xinit.shape[0]
->>>>>>> 1782e189
 
     c = None
     fsbm = None
@@ -112,55 +86,7 @@
     else:
         x = Xinit.copy()
         y = Yinit.copy()
-<<<<<<< HEAD
-
-    if optimizer == "nsga2":
-        bestx_sm, besty_sm, gen_index, x_sm, y_sm = NSGA2.optimization(
-            model,
-            nInput,
-            nOutput,
-            xlb,
-            xub,
-            feasibility_model=fsbm,
-            logger=logger,
-            pop=pop,
-            local_random=local_random,
-            termination=termination,
-            **optimizer_kwargs,
-        )
-    elif optimizer == "age":
-        bestx_sm, besty_sm, gen_index, x_sm, y_sm = AGEMOEA.optimization(
-            model,
-            nInput,
-            nOutput,
-            xlb,
-            xub,
-            feasibility_model=fsbm,
-            logger=logger,
-            pop=pop,
-            local_random=local_random,
-            termination=termination,
-            **optimizer_kwargs,
-        )
-    elif optimizer == "smpso":
-        bestx_sm, besty_sm, x_sm, y_sm = SMPSO.optimization(
-            model,
-            nInput,
-            nOutput,
-            xlb,
-            xub,
-            feasibility_model=fsbm,
-            logger=logger,
-            pop=pop,
-            local_random=local_random,
-            termination=termination,
-            **optimizer_kwargs,
-        )
-    else:
-        raise RuntimeError(f"Unknown optimizer {optimizer}")
-
-=======
-        
+
     for i in range(n_epochs):
         
         sm = model
@@ -216,7 +142,6 @@
             if c_resample is not None:
                 c = np.vstack((c, c_resample))
             
->>>>>>> 1782e189
     xtmp = x.copy()
     ytmp = y.copy()
     xtmp, ytmp, rank, crowd = MOEA.sortMO(xtmp, ytmp, nInput, nOutput)
@@ -279,10 +204,7 @@
     return Xinit
 
 
-<<<<<<< HEAD
 def step(
-    nInput,
-    nOutput,
     xlb,
     xub,
     pct,
@@ -302,32 +224,14 @@
     },
     surrogate_method="gpr",
     surrogate_options={"anisotropic": False, "optimizer": "sceua"},
+    sensitivity_method=None,
+    sensitivity_options={},
     termination=None,
     local_random=None,
     return_sm=False,
     logger=None,
 ):
     """
-=======
-def onestep(param_names, objective_names, xlb, xub, pct, \
-            Xinit, Yinit, C, pop=100,
-            feasibility_model=False,
-            optimizer="nsga2",
-            optimizer_kwargs= { 'gen': 100,
-                                'crossover_rate': 0.9,
-                                'mutation_rate': None,
-                                'sampling_method': None,
-                                'di_crossover': 1., 'di_mutation': 20. },
-            surrogate_method="gpr",
-            surrogate_options={'anisotropic': False, 'optimizer': "sceua"},
-            sensitivity_method=None,
-            sensitivity_options={},
-            termination=None,
-            local_random=None,
-            return_sm=False,
-            logger=None):
-    """ 
->>>>>>> 1782e189
     Multi-Objective Adaptive Surrogate Modelling-based Optimization
     Perform one epoch of optimization.
 
@@ -344,19 +248,14 @@
         di_crossover: distribution index for crossover
         di_mutation: distribution index for mutation
     """
-<<<<<<< HEAD
+
+    nInput = len(param_names)
+    nOutput = len(objective_names)
+
     N_resample = int(pop * pct)
     x = Xinit.copy().astype(np.float32) if Xinit is not None else None
     y = Yinit.copy().astype(np.float32) if Yinit is not None else None
-=======
-
-    nInput = len(param_names)
-    nOutput = len(objective_names)
     
-    N_resample = int(pop*pct)
-    x = Xinit.copy().astype(np.float32)
-    y = Yinit.copy().astype(np.float32)
->>>>>>> 1782e189
     fsbm = None
     if C is not None:
         feasible = np.argwhere(np.all(C > 0.0, axis=1))
@@ -369,7 +268,6 @@
                 y = y[feasible, :]
             except:
                 e = sys.exc_info()[0]
-<<<<<<< HEAD
                 if logger is not None:
                     logger.warning(f"Unable to fit feasibility model: {e}")
 
@@ -392,6 +290,14 @@
             surrogate_options=surrogate_options,
             logger=logger,
         )
+        if sensitivity_method is not None:
+            di_dict = analyze_sensitivity(sm, xlb, xub, param_names, objective_names,
+                                          sensitivity_method=sensitivity_method,
+                                          sensitivity_options=sensitivity_options,
+                                          logger=logger)
+            optimizer_kwargs['di_mutation'] = di_dict['di_mutation']
+            optimizer_kwargs['di_crossover'] = di_dict['di_crossover']
+
     if optimizer == "nsga2":
         gen = NSGA2.optimization(
             nInput,
@@ -434,37 +340,6 @@
             termination=termination,
             **optimizer_kwargs,
         )
-=======
-                logger.warning(f"Unable to fit feasibility model: {e}")
-    sm = train(nInput, nOutput, xlb, xub, Xinit, Yinit, C, 
-               surrogate_method=surrogate_method,
-               surrogate_options=surrogate_options,
-               logger=logger)
-    
-    if sensitivity_method is not None:
-        di_dict = analyze_sensitivity(sm, xlb, xub, param_names, objective_names,
-                                      sensitivity_method=sensitivity_method,
-                                      sensitivity_options=sensitivity_options,
-                                      logger=logger)
-        optimizer_kwargs['di_mutation'] = di_dict['di_mutation']
-        optimizer_kwargs['di_crossover'] = di_dict['di_crossover']
-    
-    if optimizer == 'nsga2':
-        bestx_sm, besty_sm, gen_index, x_sm, y_sm = \
-            NSGA2.optimization(sm, nInput, nOutput, xlb, xub, initial=(x, y), \
-                               feasibility_model=fsbm, logger=logger, \
-                               pop=pop, local_random=local_random, termination=termination, **optimizer_kwargs)
-    elif optimizer == 'age':
-        bestx_sm, besty_sm, gen_index, x_sm, y_sm = \
-            AGEMOEA.optimization(sm, nInput, nOutput, xlb, xub, initial=(x, y), \
-                                 feasibility_model=fsbm, logger=logger, \
-                                 pop=pop, local_random=local_random, termination=termination, **optimizer_kwargs)
-    elif optimizer == 'smpso':
-        bestx_sm, besty_sm, gen_index, x_sm, y_sm = \
-            SMPSO.optimization(sm, nInput, nOutput, xlb, xub, initial=(x, y), \
-                               feasibility_model=fsbm, logger=logger, \
-                               pop=pop, local_random=local_random, termination=termination, **optimizer_kwargs)
->>>>>>> 1782e189
     else:
         raise RuntimeError(f"Unknown optimizer {optimizer}")
 
@@ -644,20 +519,6 @@
     return sm
 
 
-<<<<<<< HEAD
-def get_best(
-    x,
-    y,
-    f,
-    c,
-    nInput,
-    nOutput,
-    epochs=None,
-    feasible=True,
-    return_perm=False,
-    return_feasible=False,
-):
-=======
 def analyze_sensitivity(sm, xlb, xub, param_names, objective_names, sensitivity_method=None, sensitivity_options={}, di_min=1.0, di_max=20., logger=None):
     
     di_mutation = None
@@ -694,8 +555,18 @@
     return di_dict
 
 
-def get_best(x, y, f, c, nInput, nOutput, epochs=None, feasible=True, return_perm=False, return_feasible=False):
->>>>>>> 1782e189
+def get_best(
+    x,
+    y,
+    f,
+    c,
+    nInput,
+    nOutput,
+    epochs=None,
+    feasible=True,
+    return_perm=False,
+    return_feasible=False,
+):
     xtmp = x.copy()
     ytmp = y.copy()
     if feasible and c is not None:
